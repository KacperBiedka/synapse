# -*- coding: utf-8 -*-
# Copyright 2015, 2016 OpenMarket Ltd
#
# Licensed under the Apache License, Version 2.0 (the "License");
# you may not use this file except in compliance with the License.
# You may obtain a copy of the License at
#
#     http://www.apache.org/licenses/LICENSE-2.0
#
# Unless required by applicable law or agreed to in writing, software
# distributed under the License is distributed on an "AS IS" BASIS,
# WITHOUT WARRANTIES OR CONDITIONS OF ANY KIND, either express or implied.
# See the License for the specific language governing permissions and
# limitations under the License.


import copy
import itertools
import logging

from prometheus_client import Counter

from twisted.internet import defer

from synapse.api.constants import EventTypes, Membership
from synapse.api.errors import (
    CodeMessageException,
    Codes,
    FederationDeniedError,
    HttpResponseException,
    SynapseError,
)
from synapse.api.room_versions import (
    KNOWN_ROOM_VERSIONS,
    EventFormatVersions,
    RoomVersions,
)
from synapse.events import builder, room_version_to_event_format
from synapse.federation.federation_base import FederationBase, event_from_pdu_json
from synapse.logging.context import make_deferred_yieldable
from synapse.logging.utils import log_function
from synapse.util import batch_iter, unwrapFirstError
from synapse.util.caches.expiringcache import ExpiringCache
from synapse.util.retryutils import NotRetryingDestination

logger = logging.getLogger(__name__)

sent_queries_counter = Counter("synapse_federation_client_sent_queries", "", ["type"])


PDU_RETRY_TIME_MS = 1 * 60 * 1000


class InvalidResponseError(RuntimeError):
    """Helper for _try_destination_list: indicates that the server returned a response
    we couldn't parse
    """

    pass


class FederationClient(FederationBase):
    def __init__(self, hs):
        super(FederationClient, self).__init__(hs)

        self.pdu_destination_tried = {}
        self._clock.looping_call(self._clear_tried_cache, 60 * 1000)
        self.state = hs.get_state_handler()
        self.transport_layer = hs.get_federation_transport_client()

        self.hostname = hs.hostname
        self.signing_key = hs.config.signing_key[0]

        self._get_pdu_cache = ExpiringCache(
            cache_name="get_pdu_cache",
            clock=self._clock,
            max_len=1000,
            expiry_ms=120 * 1000,
            reset_expiry_on_get=False,
        )

    def _clear_tried_cache(self):
        """Clear pdu_destination_tried cache"""
        now = self._clock.time_msec()

        old_dict = self.pdu_destination_tried
        self.pdu_destination_tried = {}

        for event_id, destination_dict in old_dict.items():
            destination_dict = {
                dest: time
                for dest, time in destination_dict.items()
                if time + PDU_RETRY_TIME_MS > now
            }
            if destination_dict:
                self.pdu_destination_tried[event_id] = destination_dict

    @log_function
    def make_query(
        self,
        destination,
        query_type,
        args,
        retry_on_dns_fail=False,
        ignore_backoff=False,
    ):
        """Sends a federation Query to a remote homeserver of the given type
        and arguments.

        Args:
            destination (str): Domain name of the remote homeserver
            query_type (str): Category of the query type; should match the
                handler name used in register_query_handler().
            args (dict): Mapping of strings to strings containing the details
                of the query request.
            ignore_backoff (bool): true to ignore the historical backoff data
                and try the request anyway.

        Returns:
            a Deferred which will eventually yield a JSON object from the
            response
        """
        sent_queries_counter.labels(query_type).inc()

        return self.transport_layer.make_query(
            destination,
            query_type,
            args,
            retry_on_dns_fail=retry_on_dns_fail,
            ignore_backoff=ignore_backoff,
        )

    @log_function
    def query_client_keys(self, destination, content, timeout):
        """Query device keys for a device hosted on a remote server.

        Args:
            destination (str): Domain name of the remote homeserver
            content (dict): The query content.

        Returns:
            a Deferred which will eventually yield a JSON object from the
            response
        """
        sent_queries_counter.labels("client_device_keys").inc()
        return self.transport_layer.query_client_keys(destination, content, timeout)

    @log_function
    def query_user_devices(self, destination, user_id, timeout=30000):
        """Query the device keys for a list of user ids hosted on a remote
        server.
        """
        sent_queries_counter.labels("user_devices").inc()
        return self.transport_layer.query_user_devices(destination, user_id, timeout)

    @log_function
    def claim_client_keys(self, destination, content, timeout):
        """Claims one-time keys for a device hosted on a remote server.

        Args:
            destination (str): Domain name of the remote homeserver
            content (dict): The query content.

        Returns:
            a Deferred which will eventually yield a JSON object from the
            response
        """
        sent_queries_counter.labels("client_one_time_keys").inc()
        return self.transport_layer.claim_client_keys(destination, content, timeout)

    @defer.inlineCallbacks
    @log_function
    def backfill(self, dest, room_id, limit, extremities):
        """Requests some more historic PDUs for the given context from the
        given destination server.

        Args:
            dest (str): The remote homeserver to ask.
            room_id (str): The room_id to backfill.
            limit (int): The maximum number of PDUs to return.
            extremities (list): List of PDU id and origins of the first pdus
                we have seen from the context

        Returns:
            Deferred: Results in the received PDUs.
        """
        logger.debug("backfill extrem=%s", extremities)

        # If there are no extremeties then we've (probably) reached the start.
        if not extremities:
            return

        transaction_data = yield self.transport_layer.backfill(
            dest, room_id, extremities, limit
        )

        logger.debug("backfill transaction_data=%r", transaction_data)

        room_version = yield self.store.get_room_version(room_id)
        format_ver = room_version_to_event_format(room_version)

        pdus = [
            event_from_pdu_json(p, format_ver, outlier=False)
            for p in transaction_data["pdus"]
        ]

        # FIXME: We should handle signature failures more gracefully.
        pdus[:] = yield make_deferred_yieldable(
            defer.gatherResults(
                self._check_sigs_and_hashes(room_version, pdus), consumeErrors=True
            ).addErrback(unwrapFirstError)
        )

        return pdus

    @defer.inlineCallbacks
    @log_function
    def get_pdu(
        self, destinations, event_id, room_version, outlier=False, timeout=None
    ):
        """Requests the PDU with given origin and ID from the remote home
        servers.

        Will attempt to get the PDU from each destination in the list until
        one succeeds.

        Args:
            destinations (list): Which homeservers to query
            event_id (str): event to fetch
            room_version (str): version of the room
            outlier (bool): Indicates whether the PDU is an `outlier`, i.e. if
                it's from an arbitary point in the context as opposed to part
                of the current block of PDUs. Defaults to `False`
            timeout (int): How long to try (in ms) each destination for before
                moving to the next destination. None indicates no timeout.

        Returns:
            Deferred: Results in the requested PDU, or None if we were unable to find
               it.
        """

        # TODO: Rate limit the number of times we try and get the same event.

        ev = self._get_pdu_cache.get(event_id)
        if ev:
            return ev

        pdu_attempts = self.pdu_destination_tried.setdefault(event_id, {})

        format_ver = room_version_to_event_format(room_version)

        signed_pdu = None
        for destination in destinations:
            now = self._clock.time_msec()
            last_attempt = pdu_attempts.get(destination, 0)
            if last_attempt + PDU_RETRY_TIME_MS > now:
                continue

            try:
                transaction_data = yield self.transport_layer.get_event(
                    destination, event_id, timeout=timeout
                )

                logger.debug(
                    "retrieved event id %s from %s: %r",
                    event_id,
                    destination,
                    transaction_data,
                )

                pdu_list = [
                    event_from_pdu_json(p, format_ver, outlier=outlier)
                    for p in transaction_data["pdus"]
                ]

                if pdu_list and pdu_list[0]:
                    pdu = pdu_list[0]

                    # Check signatures are correct.
                    signed_pdu = yield self._check_sigs_and_hash(room_version, pdu)

                    break

                pdu_attempts[destination] = now

            except SynapseError as e:
                logger.info(
                    "Failed to get PDU %s from %s because %s", event_id, destination, e
                )
                continue
            except NotRetryingDestination as e:
                logger.info(str(e))
                continue
            except FederationDeniedError as e:
                logger.info(str(e))
                continue
            except Exception as e:
                pdu_attempts[destination] = now

                logger.info(
                    "Failed to get PDU %s from %s because %s", event_id, destination, e
                )
                continue

        if signed_pdu:
            self._get_pdu_cache[event_id] = signed_pdu

        return signed_pdu

    @defer.inlineCallbacks
    def get_room_state_ids(self, destination: str, room_id: str, event_id: str):
        """Calls the /state_ids endpoint to fetch the state at a particular point
        in the room, and the auth events for the given event

        Returns:
            Tuple[List[str], List[str]]:  a tuple of (state event_ids, auth event_ids)
        """
        result = yield self.transport_layer.get_room_state_ids(
            destination, room_id, event_id=event_id
        )

        state_event_ids = result["pdu_ids"]
        auth_event_ids = result.get("auth_chain_ids", [])

<<<<<<< HEAD
        if not isinstance(state_event_ids, list) or not isinstance(
            auth_event_ids, list
        ):
            raise Exception("invalid response from /state_ids")

        return state_event_ids, auth_event_ids
=======
        desired_events = set(state_event_ids + auth_event_ids)
        event_map = yield self.get_events_from_store_or_dest(
            destination, room_id, desired_events
        )

        failed_to_fetch = desired_events - event_map.keys()
        if failed_to_fetch:
            logger.warning(
                "Failed to fetch missing state/auth events for %s: %s",
                room_id,
                failed_to_fetch,
            )

        pdus = [event_map[e_id] for e_id in state_event_ids if e_id in event_map]
        auth_chain = [event_map[e_id] for e_id in auth_event_ids if e_id in event_map]

        auth_chain.sort(key=lambda e: e.depth)

        return pdus, auth_chain

    @defer.inlineCallbacks
    def get_events_from_store_or_dest(self, destination, room_id, event_ids):
        """Fetch events from a remote destination, checking if we already have them.

        Args:
            destination (str)
            room_id (str)
            event_ids (Iterable[str])

        Returns:
            Deferred[dict[str, EventBase]]: A deferred resolving to a map
            from event_id to event
        """
        fetched_events = yield self.store.get_events(event_ids, allow_rejected=True)

        missing_events = set(event_ids) - fetched_events.keys()

        if not missing_events:
            return fetched_events

        logger.debug(
            "Fetching unknown state/auth events %s for room %s",
            missing_events,
            event_ids,
        )

        room_version = yield self.store.get_room_version(room_id)

        # XXX 20 requests at once? really?
        for batch in batch_iter(missing_events, 20):
            deferreds = [
                run_in_background(
                    self.get_pdu,
                    destinations=[destination],
                    event_id=e_id,
                    room_version=room_version,
                )
                for e_id in batch
            ]

            res = yield make_deferred_yieldable(
                defer.DeferredList(deferreds, consumeErrors=True)
            )
            for success, result in res:
                if success and result:
                    fetched_events[result.event_id] = result

        return fetched_events
>>>>>>> 4c7b1bb6

    @defer.inlineCallbacks
    @log_function
    def get_event_auth(self, destination, room_id, event_id):
        res = yield self.transport_layer.get_event_auth(destination, room_id, event_id)

        room_version = yield self.store.get_room_version(room_id)
        format_ver = room_version_to_event_format(room_version)

        auth_chain = [
            event_from_pdu_json(p, format_ver, outlier=True) for p in res["auth_chain"]
        ]

        signed_auth = yield self._check_sigs_and_hash_and_fetch(
            destination, auth_chain, outlier=True, room_version=room_version
        )

        signed_auth.sort(key=lambda e: e.depth)

        return signed_auth

    @defer.inlineCallbacks
    def _try_destination_list(self, description, destinations, callback):
        """Try an operation on a series of servers, until it succeeds

        Args:
            description (unicode): description of the operation we're doing, for logging

            destinations (Iterable[unicode]): list of server_names to try

            callback (callable):  Function to run for each server. Passed a single
                argument: the server_name to try. May return a deferred.

                If the callback raises a CodeMessageException with a 300/400 code,
                attempts to perform the operation stop immediately and the exception is
                reraised.

                Otherwise, if the callback raises an Exception the error is logged and the
                next server tried. Normally the stacktrace is logged but this is
                suppressed if the exception is an InvalidResponseError.

        Returns:
            The [Deferred] result of callback, if it succeeds

        Raises:
            SynapseError if the chosen remote server returns a 300/400 code, or
            no servers were reachable.
        """
        for destination in destinations:
            if destination == self.server_name:
                continue

            try:
                res = yield callback(destination)
                return res
            except InvalidResponseError as e:
                logger.warning("Failed to %s via %s: %s", description, destination, e)
            except HttpResponseException as e:
                if not 500 <= e.code < 600:
                    raise e.to_synapse_error()
                else:
                    logger.warning(
                        "Failed to %s via %s: %i %s",
                        description,
                        destination,
                        e.code,
                        e.args[0],
                    )
            except Exception:
                logger.warning(
                    "Failed to %s via %s", description, destination, exc_info=1
                )

        raise SynapseError(502, "Failed to %s via any server" % (description,))

    def make_membership_event(
        self, destinations, room_id, user_id, membership, content, params
    ):
        """
        Creates an m.room.member event, with context, without participating in the room.

        Does so by asking one of the already participating servers to create an
        event with proper context.

        Returns a fully signed and hashed event.

        Note that this does not append any events to any graphs.

        Args:
            destinations (Iterable[str]): Candidate homeservers which are probably
                participating in the room.
            room_id (str): The room in which the event will happen.
            user_id (str): The user whose membership is being evented.
            membership (str): The "membership" property of the event. Must be
                one of "join" or "leave".
            content (dict): Any additional data to put into the content field
                of the event.
            params (dict[str, str|Iterable[str]]): Query parameters to include in the
                request.
        Return:
            Deferred[tuple[str, FrozenEvent, int]]: resolves to a tuple of
            `(origin, event, event_format)` where origin is the remote
            homeserver which generated the event, and event_format is one of
            `synapse.api.room_versions.EventFormatVersions`.

            Fails with a ``SynapseError`` if the chosen remote server
            returns a 300/400 code.

            Fails with a ``RuntimeError`` if no servers were reachable.
        """
        valid_memberships = {Membership.JOIN, Membership.LEAVE}
        if membership not in valid_memberships:
            raise RuntimeError(
                "make_membership_event called with membership='%s', must be one of %s"
                % (membership, ",".join(valid_memberships))
            )

        @defer.inlineCallbacks
        def send_request(destination):
            ret = yield self.transport_layer.make_membership_event(
                destination, room_id, user_id, membership, params
            )

            # Note: If not supplied, the room version may be either v1 or v2,
            # however either way the event format version will be v1.
            room_version = ret.get("room_version", RoomVersions.V1.identifier)
            event_format = room_version_to_event_format(room_version)

            pdu_dict = ret.get("event", None)
            if not isinstance(pdu_dict, dict):
                raise InvalidResponseError("Bad 'event' field in response")

            logger.debug("Got response to make_%s: %s", membership, pdu_dict)

            pdu_dict["content"].update(content)

            # The protoevent received over the JSON wire may not have all
            # the required fields. Lets just gloss over that because
            # there's some we never care about
            if "prev_state" not in pdu_dict:
                pdu_dict["prev_state"] = []

            ev = builder.create_local_event_from_event_dict(
                self._clock,
                self.hostname,
                self.signing_key,
                format_version=event_format,
                event_dict=pdu_dict,
            )

            return (destination, ev, event_format)

        return self._try_destination_list(
            "make_" + membership, destinations, send_request
        )

    def send_join(self, destinations, pdu, event_format_version):
        """Sends a join event to one of a list of homeservers.

        Doing so will cause the remote server to add the event to the graph,
        and send the event out to the rest of the federation.

        Args:
            destinations (str): Candidate homeservers which are probably
                participating in the room.
            pdu (BaseEvent): event to be sent
            event_format_version (int): The event format version

        Return:
            Deferred: resolves to a dict with members ``origin`` (a string
            giving the serer the event was sent to, ``state`` (?) and
            ``auth_chain``.

            Fails with a ``SynapseError`` if the chosen remote server
            returns a 300/400 code.

            Fails with a ``RuntimeError`` if no servers were reachable.
        """

        def check_authchain_validity(signed_auth_chain):
            for e in signed_auth_chain:
                if e.type == EventTypes.Create:
                    create_event = e
                    break
            else:
                raise InvalidResponseError("no %s in auth chain" % (EventTypes.Create,))

            # the room version should be sane.
            room_version = create_event.content.get("room_version", "1")
            if room_version not in KNOWN_ROOM_VERSIONS:
                # This shouldn't be possible, because the remote server should have
                # rejected the join attempt during make_join.
                raise InvalidResponseError(
                    "room appears to have unsupported version %s" % (room_version,)
                )

        @defer.inlineCallbacks
        def send_request(destination):
            content = yield self._do_send_join(destination, pdu)

            logger.debug("Got content: %s", content)

            state = [
                event_from_pdu_json(p, event_format_version, outlier=True)
                for p in content.get("state", [])
            ]

            auth_chain = [
                event_from_pdu_json(p, event_format_version, outlier=True)
                for p in content.get("auth_chain", [])
            ]

            pdus = {p.event_id: p for p in itertools.chain(state, auth_chain)}

            room_version = None
            for e in state:
                if (e.type, e.state_key) == (EventTypes.Create, ""):
                    room_version = e.content.get(
                        "room_version", RoomVersions.V1.identifier
                    )
                    break

            if room_version is None:
                # If the state doesn't have a create event then the room is
                # invalid, and it would fail auth checks anyway.
                raise SynapseError(400, "No create event in state")

            valid_pdus = yield self._check_sigs_and_hash_and_fetch(
                destination,
                list(pdus.values()),
                outlier=True,
                room_version=room_version,
            )

            valid_pdus_map = {p.event_id: p for p in valid_pdus}

            # NB: We *need* to copy to ensure that we don't have multiple
            # references being passed on, as that causes... issues.
            signed_state = [
                copy.copy(valid_pdus_map[p.event_id])
                for p in state
                if p.event_id in valid_pdus_map
            ]

            signed_auth = [
                valid_pdus_map[p.event_id]
                for p in auth_chain
                if p.event_id in valid_pdus_map
            ]

            # NB: We *need* to copy to ensure that we don't have multiple
            # references being passed on, as that causes... issues.
            for s in signed_state:
                s.internal_metadata = copy.deepcopy(s.internal_metadata)

            check_authchain_validity(signed_auth)

            return {
                "state": signed_state,
                "auth_chain": signed_auth,
                "origin": destination,
            }

        return self._try_destination_list("send_join", destinations, send_request)

    @defer.inlineCallbacks
    def _do_send_join(self, destination, pdu):
        time_now = self._clock.time_msec()

        try:
            content = yield self.transport_layer.send_join_v2(
                destination=destination,
                room_id=pdu.room_id,
                event_id=pdu.event_id,
                content=pdu.get_pdu_json(time_now),
            )

            return content
        except HttpResponseException as e:
            if e.code in [400, 404]:
                err = e.to_synapse_error()

                # If we receive an error response that isn't a generic error, or an
                # unrecognised endpoint error, we  assume that the remote understands
                # the v2 invite API and this is a legitimate error.
                if err.errcode not in [Codes.UNKNOWN, Codes.UNRECOGNIZED]:
                    raise err
            else:
                raise e.to_synapse_error()

        logger.debug("Couldn't send_join with the v2 API, falling back to the v1 API")

        resp = yield self.transport_layer.send_join_v1(
            destination=destination,
            room_id=pdu.room_id,
            event_id=pdu.event_id,
            content=pdu.get_pdu_json(time_now),
        )

        # We expect the v1 API to respond with [200, content], so we only return the
        # content.
        return resp[1]

    @defer.inlineCallbacks
    def send_invite(self, destination, room_id, event_id, pdu):
        room_version = yield self.store.get_room_version(room_id)

        content = yield self._do_send_invite(destination, pdu, room_version)

        pdu_dict = content["event"]

        logger.debug("Got response to send_invite: %s", pdu_dict)

        room_version = yield self.store.get_room_version(room_id)
        format_ver = room_version_to_event_format(room_version)

        pdu = event_from_pdu_json(pdu_dict, format_ver)

        # Check signatures are correct.
        pdu = yield self._check_sigs_and_hash(room_version, pdu)

        # FIXME: We should handle signature failures more gracefully.

        return pdu

    @defer.inlineCallbacks
    def _do_send_invite(self, destination, pdu, room_version):
        """Actually sends the invite, first trying v2 API and falling back to
        v1 API if necessary.

        Args:
            destination (str): Target server
            pdu (FrozenEvent)
            room_version (str)

        Returns:
            dict: The event as a dict as returned by the remote server
        """
        time_now = self._clock.time_msec()

        try:
            content = yield self.transport_layer.send_invite_v2(
                destination=destination,
                room_id=pdu.room_id,
                event_id=pdu.event_id,
                content={
                    "event": pdu.get_pdu_json(time_now),
                    "room_version": room_version,
                    "invite_room_state": pdu.unsigned.get("invite_room_state", []),
                },
            )
            return content
        except HttpResponseException as e:
            if e.code in [400, 404]:
                err = e.to_synapse_error()

                # If we receive an error response that isn't a generic error, we
                # assume that the remote understands the v2 invite API and this
                # is a legitimate error.
                if err.errcode != Codes.UNKNOWN:
                    raise err

                # Otherwise, we assume that the remote server doesn't understand
                # the v2 invite API. That's ok provided the room uses old-style event
                # IDs.
                v = KNOWN_ROOM_VERSIONS.get(room_version)
                if v.event_format != EventFormatVersions.V1:
                    raise SynapseError(
                        400,
                        "User's homeserver does not support this room version",
                        Codes.UNSUPPORTED_ROOM_VERSION,
                    )
            elif e.code == 403:
                raise e.to_synapse_error()
            else:
                raise

        # Didn't work, try v1 API.
        # Note the v1 API returns a tuple of `(200, content)`

        _, content = yield self.transport_layer.send_invite_v1(
            destination=destination,
            room_id=pdu.room_id,
            event_id=pdu.event_id,
            content=pdu.get_pdu_json(time_now),
        )
        return content

    def send_leave(self, destinations, pdu):
        """Sends a leave event to one of a list of homeservers.

        Doing so will cause the remote server to add the event to the graph,
        and send the event out to the rest of the federation.

        This is mostly useful to reject received invites.

        Args:
            destinations (str): Candidate homeservers which are probably
                participating in the room.
            pdu (BaseEvent): event to be sent

        Return:
            Deferred: resolves to None.

            Fails with a ``SynapseError`` if the chosen remote server
            returns a 300/400 code.

            Fails with a ``RuntimeError`` if no servers were reachable.
        """

        @defer.inlineCallbacks
        def send_request(destination):
            content = yield self._do_send_leave(destination, pdu)

            logger.debug("Got content: %s", content)
            return None

        return self._try_destination_list("send_leave", destinations, send_request)

    @defer.inlineCallbacks
    def _do_send_leave(self, destination, pdu):
        time_now = self._clock.time_msec()

        try:
            content = yield self.transport_layer.send_leave_v2(
                destination=destination,
                room_id=pdu.room_id,
                event_id=pdu.event_id,
                content=pdu.get_pdu_json(time_now),
            )

            return content
        except HttpResponseException as e:
            if e.code in [400, 404]:
                err = e.to_synapse_error()

                # If we receive an error response that isn't a generic error, or an
                # unrecognised endpoint error, we  assume that the remote understands
                # the v2 invite API and this is a legitimate error.
                if err.errcode not in [Codes.UNKNOWN, Codes.UNRECOGNIZED]:
                    raise err
            else:
                raise e.to_synapse_error()

        logger.debug("Couldn't send_leave with the v2 API, falling back to the v1 API")

        resp = yield self.transport_layer.send_leave_v1(
            destination=destination,
            room_id=pdu.room_id,
            event_id=pdu.event_id,
            content=pdu.get_pdu_json(time_now),
        )

        # We expect the v1 API to respond with [200, content], so we only return the
        # content.
        return resp[1]

    def get_public_rooms(
        self,
        destination,
        limit=None,
        since_token=None,
        search_filter=None,
        include_all_networks=False,
        third_party_instance_id=None,
    ):
        if destination == self.server_name:
            return

        return self.transport_layer.get_public_rooms(
            destination,
            limit,
            since_token,
            search_filter,
            include_all_networks=include_all_networks,
            third_party_instance_id=third_party_instance_id,
        )

    @defer.inlineCallbacks
    def get_missing_events(
        self,
        destination,
        room_id,
        earliest_events_ids,
        latest_events,
        limit,
        min_depth,
        timeout,
    ):
        """Tries to fetch events we are missing. This is called when we receive
        an event without having received all of its ancestors.

        Args:
            destination (str)
            room_id (str)
            earliest_events_ids (list): List of event ids. Effectively the
                events we expected to receive, but haven't. `get_missing_events`
                should only return events that didn't happen before these.
            latest_events (list): List of events we have received that we don't
                have all previous events for.
            limit (int): Maximum number of events to return.
            min_depth (int): Minimum depth of events tor return.
            timeout (int): Max time to wait in ms
        """
        try:
            content = yield self.transport_layer.get_missing_events(
                destination=destination,
                room_id=room_id,
                earliest_events=earliest_events_ids,
                latest_events=[e.event_id for e in latest_events],
                limit=limit,
                min_depth=min_depth,
                timeout=timeout,
            )

            room_version = yield self.store.get_room_version(room_id)
            format_ver = room_version_to_event_format(room_version)

            events = [
                event_from_pdu_json(e, format_ver) for e in content.get("events", [])
            ]

            signed_events = yield self._check_sigs_and_hash_and_fetch(
                destination, events, outlier=False, room_version=room_version
            )
        except HttpResponseException as e:
            if not e.code == 400:
                raise

            # We are probably hitting an old server that doesn't support
            # get_missing_events
            signed_events = []

        return signed_events

    @defer.inlineCallbacks
    def forward_third_party_invite(self, destinations, room_id, event_dict):
        for destination in destinations:
            if destination == self.server_name:
                continue

            try:
                yield self.transport_layer.exchange_third_party_invite(
                    destination=destination, room_id=room_id, event_dict=event_dict
                )
                return None
            except CodeMessageException:
                raise
            except Exception as e:
                logger.exception(
                    "Failed to send_third_party_invite via %s: %s", destination, str(e)
                )

        raise RuntimeError("Failed to send to any server.")

    @defer.inlineCallbacks
    def get_room_complexity(self, destination, room_id):
        """
        Fetch the complexity of a remote room from another server.

        Args:
            destination (str): The remote server
            room_id (str): The room ID to ask about.

        Returns:
            Deferred[dict] or Deferred[None]: Dict contains the complexity
            metric versions, while None means we could not fetch the complexity.
        """
        try:
            complexity = yield self.transport_layer.get_room_complexity(
                destination=destination, room_id=room_id
            )
            defer.returnValue(complexity)
        except CodeMessageException as e:
            # We didn't manage to get it -- probably a 404. We are okay if other
            # servers don't give it to us.
            logger.debug(
                "Failed to fetch room complexity via %s for %s, got a %d",
                destination,
                room_id,
                e.code,
            )
        except Exception:
            logger.exception(
                "Failed to fetch room complexity via %s for %s", destination, room_id
            )

        # If we don't manage to find it, return None. It's not an error if a
        # server doesn't give it to us.
        defer.returnValue(None)<|MERGE_RESOLUTION|>--- conflicted
+++ resolved
@@ -322,14 +322,11 @@
         state_event_ids = result["pdu_ids"]
         auth_event_ids = result.get("auth_chain_ids", [])
 
-<<<<<<< HEAD
         if not isinstance(state_event_ids, list) or not isinstance(
             auth_event_ids, list
         ):
             raise Exception("invalid response from /state_ids")
 
-        return state_event_ids, auth_event_ids
-=======
         desired_events = set(state_event_ids + auth_event_ids)
         event_map = yield self.get_events_from_store_or_dest(
             destination, room_id, desired_events
@@ -398,7 +395,6 @@
                     fetched_events[result.event_id] = result
 
         return fetched_events
->>>>>>> 4c7b1bb6
 
     @defer.inlineCallbacks
     @log_function
