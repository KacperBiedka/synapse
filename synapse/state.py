--- conflicted
+++ resolved
@@ -46,10 +46,6 @@
 
     def __init__(self, hs):
         self.store = hs.get_datastore()
-<<<<<<< HEAD
-        # self.auth = hs.get_auth()
-=======
->>>>>>> 84b78c3b
         self.hs = hs
 
     @defer.inlineCallbacks
@@ -237,11 +233,7 @@
 
         auth_events = {
             k: e for k, e in unconflicted_state.items()
-<<<<<<< HEAD
-            if k[0] in (EventTypes.Create, EventTypes.Member, EventTypes.PowerLevels,)
-=======
             if k[0] in AuthEventTypes
->>>>>>> 84b78c3b
         }
 
         try:
@@ -280,7 +272,6 @@
                 resolved_state[key] = self._resolve_auth_events(
                     events,
                     auth_events
-<<<<<<< HEAD
                 )
 
         auth_events.update(resolved_state)
@@ -311,38 +302,6 @@
 
         return event
 
-=======
-                )
-
-        auth_events.update(resolved_state)
-
-        for key, events in conflicted_state.items():
-            if key not in resolved_state:
-                resolved_state[key] = self._resolve_normal_events(
-                    events, auth_events
-                )
-
-        return resolved_state
-
-    def _resolve_auth_events(self, events, auth_events):
-        reverse = [i for i in reversed(self._ordered_events(events))]
-
-        auth_events = dict(auth_events)
-
-        prev_event = reverse[0]
-        for event in reverse[1:]:
-            auth_events[(prev_event.type, prev_event.state_key)] = prev_event
-            try:
-                # FIXME: hs.get_auth() is bad style, but we need to do it to
-                # get around circular deps.
-                self.hs.get_auth().check(event, auth_events)
-                prev_event = event
-            except AuthError:
-                return prev_event
-
-        return event
-
->>>>>>> 84b78c3b
     def _resolve_normal_events(self, events, auth_events):
         for event in self._ordered_events(events):
             try:
