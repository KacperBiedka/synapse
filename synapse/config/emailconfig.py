# -*- coding: utf-8 -*-
# Copyright 2015-2016 OpenMarket Ltd
# Copyright 2017-2018 New Vector Ltd
# Copyright 2019 The Matrix.org Foundation C.I.C.
#
# Licensed under the Apache License, Version 2.0 (the "License");
# you may not use this file except in compliance with the License.
# You may obtain a copy of the License at
#
#     http://www.apache.org/licenses/LICENSE-2.0
#
# Unless required by applicable law or agreed to in writing, software
# distributed under the License is distributed on an "AS IS" BASIS,
# WITHOUT WARRANTIES OR CONDITIONS OF ANY KIND, either express or implied.
# See the License for the specific language governing permissions and
# limitations under the License.

from __future__ import print_function

# This file can't be called email.py because if it is, we cannot:
import email.utils
import logging
import os

import pkg_resources

from ._base import Config, ConfigError

logger = logging.getLogger(__name__)


class EmailConfig(Config):
    def read_config(self, config):
        # TODO: We should separate better the email configuration from the notification
        # and account validity config.

        self.email_enable_notifs = False

        email_config = config.get("email", {})

        self.email_smtp_host = email_config.get("smtp_host", None)
        self.email_smtp_port = email_config.get("smtp_port", None)
        self.email_smtp_user = email_config.get("smtp_user", None)
        self.email_smtp_pass = email_config.get("smtp_pass", None)
        self.require_transport_security = email_config.get(
            "require_transport_security", False
        )
        if "app_name" in email_config:
            self.email_app_name = email_config["app_name"]
        else:
            self.email_app_name = "Matrix"

        self.email_notif_from = email_config.get("notif_from", None)
        if self.email_notif_from is not None:
            # make sure it's valid
            parsed = email.utils.parseaddr(self.email_notif_from)
            if parsed[1] == '':
                raise RuntimeError("Invalid notif_from address")

        template_dir = email_config.get("template_dir")
        # we need an absolute path, because we change directory after starting (and
        # we don't yet know what auxilliary templates like mail.css we will need).
        # (Note that loading as package_resources with jinja.PackageLoader doesn't
        # work for the same reason.)
        if not template_dir:
            template_dir = pkg_resources.resource_filename(
                'synapse', 'res/templates'
            )

        self.email_template_dir = os.path.abspath(template_dir)

        self.email_enable_notifs = email_config.get("enable_notifs", False)
        account_validity_renewal_enabled = config.get(
            "account_validity", {},
        ).get("renew_at")

        self.email_enable_password_reset_from_is = email_config.get(
            "enable_password_reset_from_is", False,
        )
<<<<<<< HEAD

        self.validation_token_lifetime = email_config.get(
            "validation_token_lifetime", 15 * 60,
        )

        if email_config != {}:
=======
        self.enable_password_resets = (
            self.email_enable_password_reset_from_is
            or (not self.email_enable_password_reset_from_is and email_config != {})
        )
        if email_config == {} and not self.email_enable_password_reset_from_is:
            logger.warn(
                "User password resets have been disabled due to lack of email config."
            )

        self.email_validation_token_lifetime = email_config.get(
            "validation_token_lifetime", 15 * 60,
        )

        if (
            self.email_enable_notifs
            or account_validity_renewal_enabled
            or (self.enable_password_resets
                and self.email_enable_password_reset_from_is)
        ):
>>>>>>> 6efb301e
            # make sure we can import the required deps
            import jinja2
            import bleach
            # prevent unused warnings
            jinja2
            bleach

<<<<<<< HEAD
            self.email_smtp_host = email_config["smtp_host"]
            self.email_smtp_port = email_config["smtp_port"]
            self.email_notif_from = email_config["notif_from"]

            template_dir = email_config.get("template_dir")
            # we need an absolute path, because we change directory after starting (and
            # we don't yet know what auxilliary templates like mail.css we will need).
            # (Note that loading as package_resources with jinja.PackageLoader doesn't
            # work for the same reason.)
            if not template_dir:
                template_dir = pkg_resources.resource_filename(
                    'synapse', 'res/templates'
                )
            self.email_template_dir = os.path.abspath(template_dir)
            self.email_riot_base_url = email_config.get(
                "riot_base_url", None
            )
            self.email_smtp_user = email_config.get(
                "smtp_user", None
            )
            self.email_smtp_pass = email_config.get(
                "smtp_pass", None
            )
            self.require_transport_security = email_config.get(
                "require_transport_security", False
            )
            self.email_app_name = email_config.get("app_name", "Matrix")

            # make sure it's valid
            parsed = email.utils.parseaddr(self.email_notif_from)
            if parsed[1] == '':
                raise RuntimeError("Invalid notif_from address")

        if not self.email_enable_password_reset_from_is:
=======
        if self.enable_password_resets and not self.email_enable_password_reset_from_is:
>>>>>>> 6efb301e
            required = [
                "smtp_host",
                "smtp_port",
                "notif_from",
            ]

            missing = []
            for k in required:
                if k not in email_config:
                    missing.append(k)

            if (len(missing) > 0):
                raise RuntimeError(
                    "email.enable_password_reset_from_is is False "
                    "but required keys are missing: %s" %
                    (", ".join(["email." + k for k in missing]),)
                )

            # Templates for password reset emails
            self.email_password_reset_template_html = email_config.get(
                "password_reset_template_html", "password_reset.html",
            )
            self.email_password_reset_template_text = email_config.get(
                "password_reset_template_text", "password_reset.txt",
            )
<<<<<<< HEAD
            self.email_password_reset_failure_template = email_config.get(
                "password_reset_failure_template", "password_reset_failure.html",
            )
            # This template does not support any replaceable variables, so we will
            # read it from the disk once during setup
            email_password_reset_success_template = email_config.get(
                "password_reset_success_template", "password_reset_success.html",
            )

            # Check templates exist
            for f in [self.email_password_reset_template_html,
                      self.email_password_reset_template_text,
                      self.email_password_reset_failure_template,
                      email_password_reset_success_template]:
=======

            # Check templates exist
            for f in [self.email_password_reset_template_html,
                      self.email_password_reset_template_text]:
>>>>>>> 6efb301e
                p = os.path.join(self.email_template_dir, f)
                if not os.path.isfile(p):
                    raise ConfigError("Unable to find template file %s" % (p, ))

<<<<<<< HEAD
            # Retrieve content of web templates
            self.email_password_reset_success_html_content = self._get_template_content(
                self.email_template_dir, email_password_reset_success_template
            )

=======
>>>>>>> 6efb301e
            if config.get("public_baseurl") is None:
                raise RuntimeError(
                    "email.enable_password_reset_from_is is False but no "
                    "public_baseurl is set"
                )

        if self.email_enable_notifs:
            required = [
                "smtp_host",
                "smtp_port",
                "notif_from",
                "notif_template_html",
                "notif_template_text",
            ]

            missing = []
            for k in required:
                if k not in email_config:
                    missing.append(k)

            if (len(missing) > 0):
                raise RuntimeError(
                    "email.enable_notifs is True but required keys are missing: %s" %
                    (", ".join(["email." + k for k in missing]),)
                )

            if config.get("public_baseurl") is None:
                raise RuntimeError(
                    "email.enable_notifs is True but no public_baseurl is set"
                )

            self.email_notif_template_html = email_config["notif_template_html"]
            self.email_notif_template_text = email_config["notif_template_text"]
<<<<<<< HEAD
            self.email_expiry_template_html = email_config.get(
                "expiry_template_html", "notice_expiry.html",
            )
            self.email_expiry_template_text = email_config.get(
                "expiry_template_text", "notice_expiry.txt",
            )
=======
>>>>>>> 6efb301e

            for f in self.email_notif_template_text, self.email_notif_template_html:
                p = os.path.join(self.email_template_dir, f)
                if not os.path.isfile(p):
                    raise ConfigError("Unable to find email template file %s" % (p, ))

            self.email_notif_for_new_users = email_config.get(
                "notif_for_new_users", True
            )
<<<<<<< HEAD

    def _get_template_content(self, template_dir, path):
        fullpath = os.path.join(template_dir, path)

        try:
            with open(fullpath) as f:
                return f.read()
        except Exception as e:
            raise ConfigError(
                "Unable to read content of template: %s - %s", fullpath, e,
            )
=======
            self.email_riot_base_url = email_config.get(
                "riot_base_url", None
            )
        else:
            self.email_enable_notifs = False
            # Not much point setting defaults for the rest: it would be an
            # error for them to be used.
>>>>>>> 6efb301e

        if account_validity_renewal_enabled:
            self.email_expiry_template_html = email_config.get(
                "expiry_template_html", "notice_expiry.html",
            )
            self.email_expiry_template_text = email_config.get(
                "expiry_template_text", "notice_expiry.txt",
            )

            for f in self.email_expiry_template_text, self.email_expiry_template_html:
                p = os.path.join(self.email_template_dir, f)
                if not os.path.isfile(p):
                    raise ConfigError("Unable to find email template file %s" % (p, ))

    def _get_template_content(self, template_dir, path):
        fullpath = os.path.join(template_dir, path)

        try:
            with open(fullpath) as f:
                return f.read()
        except Exception as e:
            raise ConfigError(
                "Unable to read content of template: %s - %s", fullpath, e,
            )

    def default_config(self, config_dir_path, server_name, **kwargs):
        return """
        # Enable sending emails for password resets, notification events or
<<<<<<< HEAD
        # account expiry notices
=======
        # account expiry notices.
>>>>>>> 6efb301e
        #
        # If your SMTP server requires authentication, the optional smtp_user &
        # smtp_pass variables should be used
        #
        #email:
        #   smtp_host: "localhost"
        #   smtp_port: 25 # SSL: 465, STARTTLS: 587
        #   smtp_user: "exampleusername"
        #   smtp_pass: "examplepassword"
        #   require_transport_security: False
        #   notif_from: "Your Friendly %(app)s Home Server <noreply@example.com>"
        #   app_name: Matrix
        #
        #   # Enable sending email notifications for new chat messages
        #   #
        #   enable_notifs: False
        #
        #   # Enable email notifications by default
        #   notif_for_new_users: True
        #
        #   # Defining a custom URL for Riot is only needed if email notifications
        #   # should contain links to a self-hosted installation of Riot; when set
        #   # the "app_name" setting is ignored
        #   riot_base_url: "http://localhost/riot"
        #
        #   # Disable sending password reset emails via the configured, trusted
        #   # identity servers
        #   #
        #   # IMPORTANT! This will give a malicious or overtaken identity server
        #   # the ability to reset passwords for your users! Make absolutely sure
        #   # that you want to do this! It is strongly recommended that password
        #   # reset emails be sent by the homeserver instead
        #   #
        #   #enable_password_reset_from_is: False
        #
        #   # Configure the time in seconds that a validation email or text
        #   # message code will expire after sending
        #   #
        #   # This is currently used for password resets
        #   #validation_token_lifetime: 900 # 15 minutes
        #
        #   # Template directory. All template files should be stored within this
        #   # directory
        #   #
        #   #template_dir: res/templates
        #
        #   # Templates for email notifications
        #   #
        #   notif_template_html: notif_mail.html
        #   notif_template_text: notif_mail.txt
        #
        #   # Templates for account expiry notices
        #   #
        #   expiry_template_html: notice_expiry.html
        #   expiry_template_text: notice_expiry.txt
        #
        #   # Templates for password reset emails sent by the homeserver
        #   #
        #   #password_reset_template_html: password_reset.html
        #   #password_reset_template_text: password_reset.txt
<<<<<<< HEAD
        #
        #   # Templates for password reset success and failure pages that a user
        #   # will see after attempting to reset their password
        #   #
        #   #password_reset_template_success_html: password_reset_success.html
        #   #password_reset_template_failure_html: password_reset_failure.html
=======
>>>>>>> 6efb301e
        """<|MERGE_RESOLUTION|>--- conflicted
+++ resolved
@@ -77,14 +77,6 @@
         self.email_enable_password_reset_from_is = email_config.get(
             "enable_password_reset_from_is", False,
         )
-<<<<<<< HEAD
-
-        self.validation_token_lifetime = email_config.get(
-            "validation_token_lifetime", 15 * 60,
-        )
-
-        if email_config != {}:
-=======
         self.enable_password_resets = (
             self.email_enable_password_reset_from_is
             or (not self.email_enable_password_reset_from_is and email_config != {})
@@ -104,7 +96,6 @@
             or (self.enable_password_resets
                 and self.email_enable_password_reset_from_is)
         ):
->>>>>>> 6efb301e
             # make sure we can import the required deps
             import jinja2
             import bleach
@@ -112,44 +103,7 @@
             jinja2
             bleach
 
-<<<<<<< HEAD
-            self.email_smtp_host = email_config["smtp_host"]
-            self.email_smtp_port = email_config["smtp_port"]
-            self.email_notif_from = email_config["notif_from"]
-
-            template_dir = email_config.get("template_dir")
-            # we need an absolute path, because we change directory after starting (and
-            # we don't yet know what auxilliary templates like mail.css we will need).
-            # (Note that loading as package_resources with jinja.PackageLoader doesn't
-            # work for the same reason.)
-            if not template_dir:
-                template_dir = pkg_resources.resource_filename(
-                    'synapse', 'res/templates'
-                )
-            self.email_template_dir = os.path.abspath(template_dir)
-            self.email_riot_base_url = email_config.get(
-                "riot_base_url", None
-            )
-            self.email_smtp_user = email_config.get(
-                "smtp_user", None
-            )
-            self.email_smtp_pass = email_config.get(
-                "smtp_pass", None
-            )
-            self.require_transport_security = email_config.get(
-                "require_transport_security", False
-            )
-            self.email_app_name = email_config.get("app_name", "Matrix")
-
-            # make sure it's valid
-            parsed = email.utils.parseaddr(self.email_notif_from)
-            if parsed[1] == '':
-                raise RuntimeError("Invalid notif_from address")
-
-        if not self.email_enable_password_reset_from_is:
-=======
         if self.enable_password_resets and not self.email_enable_password_reset_from_is:
->>>>>>> 6efb301e
             required = [
                 "smtp_host",
                 "smtp_port",
@@ -175,7 +129,6 @@
             self.email_password_reset_template_text = email_config.get(
                 "password_reset_template_text", "password_reset.txt",
             )
-<<<<<<< HEAD
             self.email_password_reset_failure_template = email_config.get(
                 "password_reset_failure_template", "password_reset_failure.html",
             )
@@ -190,24 +143,15 @@
                       self.email_password_reset_template_text,
                       self.email_password_reset_failure_template,
                       email_password_reset_success_template]:
-=======
-
-            # Check templates exist
-            for f in [self.email_password_reset_template_html,
-                      self.email_password_reset_template_text]:
->>>>>>> 6efb301e
                 p = os.path.join(self.email_template_dir, f)
                 if not os.path.isfile(p):
                     raise ConfigError("Unable to find template file %s" % (p, ))
 
-<<<<<<< HEAD
             # Retrieve content of web templates
             self.email_password_reset_success_html_content = self._get_template_content(
                 self.email_template_dir, email_password_reset_success_template
             )
 
-=======
->>>>>>> 6efb301e
             if config.get("public_baseurl") is None:
                 raise RuntimeError(
                     "email.enable_password_reset_from_is is False but no "
@@ -241,15 +185,6 @@
 
             self.email_notif_template_html = email_config["notif_template_html"]
             self.email_notif_template_text = email_config["notif_template_text"]
-<<<<<<< HEAD
-            self.email_expiry_template_html = email_config.get(
-                "expiry_template_html", "notice_expiry.html",
-            )
-            self.email_expiry_template_text = email_config.get(
-                "expiry_template_text", "notice_expiry.txt",
-            )
-=======
->>>>>>> 6efb301e
 
             for f in self.email_notif_template_text, self.email_notif_template_html:
                 p = os.path.join(self.email_template_dir, f)
@@ -259,7 +194,22 @@
             self.email_notif_for_new_users = email_config.get(
                 "notif_for_new_users", True
             )
-<<<<<<< HEAD
+            self.email_riot_base_url = email_config.get(
+                "riot_base_url", None
+            )
+
+        if account_validity_renewal_enabled:
+            self.email_expiry_template_html = email_config.get(
+                "expiry_template_html", "notice_expiry.html",
+            )
+            self.email_expiry_template_text = email_config.get(
+                "expiry_template_text", "notice_expiry.txt",
+            )
+
+            for f in self.email_expiry_template_text, self.email_expiry_template_html:
+                p = os.path.join(self.email_template_dir, f)
+                if not os.path.isfile(p):
+                    raise ConfigError("Unable to find email template file %s" % (p, ))
 
     def _get_template_content(self, template_dir, path):
         fullpath = os.path.join(template_dir, path)
@@ -271,48 +221,11 @@
             raise ConfigError(
                 "Unable to read content of template: %s - %s", fullpath, e,
             )
-=======
-            self.email_riot_base_url = email_config.get(
-                "riot_base_url", None
-            )
-        else:
-            self.email_enable_notifs = False
-            # Not much point setting defaults for the rest: it would be an
-            # error for them to be used.
->>>>>>> 6efb301e
-
-        if account_validity_renewal_enabled:
-            self.email_expiry_template_html = email_config.get(
-                "expiry_template_html", "notice_expiry.html",
-            )
-            self.email_expiry_template_text = email_config.get(
-                "expiry_template_text", "notice_expiry.txt",
-            )
-
-            for f in self.email_expiry_template_text, self.email_expiry_template_html:
-                p = os.path.join(self.email_template_dir, f)
-                if not os.path.isfile(p):
-                    raise ConfigError("Unable to find email template file %s" % (p, ))
-
-    def _get_template_content(self, template_dir, path):
-        fullpath = os.path.join(template_dir, path)
-
-        try:
-            with open(fullpath) as f:
-                return f.read()
-        except Exception as e:
-            raise ConfigError(
-                "Unable to read content of template: %s - %s", fullpath, e,
-            )
 
     def default_config(self, config_dir_path, server_name, **kwargs):
         return """
         # Enable sending emails for password resets, notification events or
-<<<<<<< HEAD
         # account expiry notices
-=======
-        # account expiry notices.
->>>>>>> 6efb301e
         #
         # If your SMTP server requires authentication, the optional smtp_user &
         # smtp_pass variables should be used
@@ -373,13 +286,10 @@
         #   #
         #   #password_reset_template_html: password_reset.html
         #   #password_reset_template_text: password_reset.txt
-<<<<<<< HEAD
         #
         #   # Templates for password reset success and failure pages that a user
         #   # will see after attempting to reset their password
         #   #
         #   #password_reset_template_success_html: password_reset_success.html
         #   #password_reset_template_failure_html: password_reset_failure.html
-=======
->>>>>>> 6efb301e
         """