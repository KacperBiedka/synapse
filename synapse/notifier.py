--- conflicted
+++ resolved
@@ -106,15 +106,10 @@
 
         # TODO (erikj): Can we make this more efficient by hitting the
         # db once?
-<<<<<<< HEAD
-        for listener in listeners:
-            events, end_key = yield room_source.get_new_events_for_user(
-=======
 
         @defer.inlineCallbacks
         def notify(listener):
-            events, end_token = yield source.get_new_events_for_user(
->>>>>>> 7b79c0f0
+            events, end_key = yield room_source.get_new_events_for_user(
                 listener.user,
                 listener.from_token.room_key,
                 listener.limit,
@@ -154,14 +149,9 @@
         for room in rooms:
             listeners |= self.rooms_to_listeners.get(room, set()).copy()
 
-<<<<<<< HEAD
-        for listener in listeners:
-            events, end_key = yield presence_source.get_new_events_for_user(
-=======
         @defer.inlineCallbacks
         def notify(listener):
-            events, end_token = yield source.get_new_events_for_user(
->>>>>>> 7b79c0f0
+            events, end_key = yield presence_source.get_new_events_for_user(
                 listener.user,
                 listener.from_token.presence_key,
                 listener.limit,
