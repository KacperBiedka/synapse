# -*- coding: utf-8 -*-
# Copyright 2014-2016 OpenMarket Ltd
# Copyright 2019 The Matrix.org Foundation C.I.C.
#
# Licensed under the Apache License, Version 2.0 (the "License");
# you may not use this file except in compliance with the License.
# You may obtain a copy of the License at
#
#     http://www.apache.org/licenses/LICENSE-2.0
#
# Unless required by applicable law or agreed to in writing, software
# distributed under the License is distributed on an "AS IS" BASIS,
# WITHOUT WARRANTIES OR CONDITIONS OF ANY KIND, either express or implied.
# See the License for the specific language governing permissions and
# limitations under the License.
import abc
import re
import string
import sys
from collections import namedtuple
from typing import Any, Dict, Mapping, MutableMapping, Optional, Tuple, Type, TypeVar

import attr
from signedjson.key import decode_verify_key_bytes
from six.moves import filter
from unpaddedbase64 import decode_base64

from synapse.api.errors import Codes, SynapseError

# define a version of typing.Collection that works on python 3.5
if sys.version_info[:3] >= (3, 6, 0):
    from typing import Collection
else:
    from typing import Container, Iterable, Sized

    T_co = TypeVar("T_co", covariant=True)

    class Collection(Iterable[T_co], Container[T_co], Sized):  # type: ignore
        __slots__ = ()


# Define a state map type from type/state_key to T (usually an event ID or
# event)
T = TypeVar("T")
StateKey = Tuple[str, str]
StateMap = Mapping[StateKey, T]
MutableStateMap = MutableMapping[StateKey, T]

# the type of a JSON-serialisable dict. This could be made stronger, but it will
# do for now.
JsonDict = Dict[str, Any]


class Requester(
    namedtuple(
        "Requester",
        [
            "user",
            "access_token_id",
            "is_guest",
            "shadow_banned",
            "device_id",
            "app_service",
        ],
    )
):
    """
    Represents the user making a request

    Attributes:
        user (UserID):  id of the user making the request
        access_token_id (int|None):  *ID* of the access token used for this
            request, or None if it came via the appservice API or similar
        is_guest (bool):  True if the user making this request is a guest user
        shadow_banned (bool):  True if the user making this request has been shadow-banned.
        device_id (str|None):  device_id which was set at authentication time
        app_service (ApplicationService|None):  the AS requesting on behalf of the user
    """

    def serialize(self):
        """Converts self to a type that can be serialized as JSON, and then
        deserialized by `deserialize`

        Returns:
            dict
        """
        return {
            "user_id": self.user.to_string(),
            "access_token_id": self.access_token_id,
            "is_guest": self.is_guest,
            "shadow_banned": self.shadow_banned,
            "device_id": self.device_id,
            "app_server_id": self.app_service.id if self.app_service else None,
        }

    @staticmethod
    def deserialize(store, input):
        """Converts a dict that was produced by `serialize` back into a
        Requester.

        Args:
            store (DataStore): Used to convert AS ID to AS object
            input (dict): A dict produced by `serialize`

        Returns:
            Requester
        """
        appservice = None
        if input["app_server_id"]:
            appservice = store.get_app_service_by_id(input["app_server_id"])

        return Requester(
            user=UserID.from_string(input["user_id"]),
            access_token_id=input["access_token_id"],
            is_guest=input["is_guest"],
            shadow_banned=input["shadow_banned"],
            device_id=input["device_id"],
            app_service=appservice,
        )


def create_requester(
    user_id,
    access_token_id=None,
    is_guest=False,
    shadow_banned=False,
    device_id=None,
    app_service=None,
):
    """
    Create a new ``Requester`` object

    Args:
        user_id (str|UserID):  id of the user making the request
        access_token_id (int|None):  *ID* of the access token used for this
            request, or None if it came via the appservice API or similar
        is_guest (bool):  True if the user making this request is a guest user
        shadow_banned (bool):  True if the user making this request is shadow-banned.
        device_id (str|None):  device_id which was set at authentication time
        app_service (ApplicationService|None):  the AS requesting on behalf of the user

    Returns:
        Requester
    """
    if not isinstance(user_id, UserID):
        user_id = UserID.from_string(user_id)
    return Requester(
        user_id, access_token_id, is_guest, shadow_banned, device_id, app_service
    )


def get_domain_from_id(string):
    idx = string.find(":")
    if idx == -1:
        raise SynapseError(400, "Invalid ID: %r" % (string,))
    return string[idx + 1 :]


def get_localpart_from_id(string):
    idx = string.find(":")
    if idx == -1:
        raise SynapseError(400, "Invalid ID: %r" % (string,))
    return string[1:idx]


DS = TypeVar("DS", bound="DomainSpecificString")


class DomainSpecificString(
    namedtuple("DomainSpecificString", ("localpart", "domain")), metaclass=abc.ABCMeta
):
    """Common base class among ID/name strings that have a local part and a
    domain name, prefixed with a sigil.

    Has the fields:

        'localpart' : The local part of the name (without the leading sigil)
        'domain' : The domain part of the name
    """

    SIGIL = abc.abstractproperty()  # type: str  # type: ignore

    # Deny iteration because it will bite you if you try to create a singleton
    # set by:
    #    users = set(user)
    def __iter__(self):
        raise ValueError("Attempted to iterate a %s" % (type(self).__name__,))

    # Because this class is a namedtuple of strings and booleans, it is deeply
    # immutable.
    def __copy__(self):
        return self

    def __deepcopy__(self, memo):
        return self

    @classmethod
    def from_string(cls: Type[DS], s: str) -> DS:
        """Parse the string given by 's' into a structure object."""
        if len(s) < 1 or s[0:1] != cls.SIGIL:
            raise SynapseError(
                400,
                "Expected %s string to start with '%s'" % (cls.__name__, cls.SIGIL),
                Codes.INVALID_PARAM,
            )

        parts = s[1:].split(":", 1)
        if len(parts) != 2:
            raise SynapseError(
                400,
                "Expected %s of the form '%slocalname:domain'"
                % (cls.__name__, cls.SIGIL),
                Codes.INVALID_PARAM,
            )

        domain = parts[1]

        # This code will need changing if we want to support multiple domain
        # names on one HS
        return cls(localpart=parts[0], domain=domain)

    def to_string(self) -> str:
        """Return a string encoding the fields of the structure object."""
        return "%s%s:%s" % (self.SIGIL, self.localpart, self.domain)

    @classmethod
    def is_valid(cls: Type[DS], s: str) -> bool:
        try:
            cls.from_string(s)
            return True
        except Exception:
            return False

    __repr__ = to_string


class UserID(DomainSpecificString):
    """Structure representing a user ID."""

    SIGIL = "@"


class RoomAlias(DomainSpecificString):
    """Structure representing a room name."""

    SIGIL = "#"


class RoomID(DomainSpecificString):
    """Structure representing a room id. """

    SIGIL = "!"


class EventID(DomainSpecificString):
    """Structure representing an event id. """

    SIGIL = "$"


class GroupID(DomainSpecificString):
    """Structure representing a group ID."""

    SIGIL = "+"

    @classmethod
    def from_string(cls: Type[DS], s: str) -> DS:
        group_id = super().from_string(s)  # type: DS # type: ignore

        if not group_id.localpart:
            raise SynapseError(400, "Group ID cannot be empty", Codes.INVALID_PARAM)

        if contains_invalid_mxid_characters(group_id.localpart):
            raise SynapseError(
                400,
                "Group ID can only contain characters a-z, 0-9, or '=_-./'",
                Codes.INVALID_PARAM,
            )

        return group_id


mxid_localpart_allowed_characters = set(
    "_-./=" + string.ascii_lowercase + string.digits
)


def contains_invalid_mxid_characters(localpart):
    """Check for characters not allowed in an mxid or groupid localpart

    Args:
        localpart (basestring): the localpart to be checked

    Returns:
        bool: True if there are any naughty characters
    """
    return any(c not in mxid_localpart_allowed_characters for c in localpart)


def strip_invalid_mxid_characters(localpart):
    """Removes any invalid characters from an mxid

    Args:
        localpart (basestring): the localpart to be stripped

    Returns:
        localpart (basestring): the localpart having been stripped
    """
    filtered = filter(lambda c: c in mxid_localpart_allowed_characters, localpart)
    return "".join(filtered)


UPPER_CASE_PATTERN = re.compile(b"[A-Z_]")

# the following is a pattern which matches '=', and bytes which are not allowed in a mxid
# localpart.
#
# It works by:
#  * building a string containing the allowed characters (excluding '=')
#  * escaping every special character with a backslash (to stop '-' being interpreted as a
#    range operator)
#  * wrapping it in a '[^...]' regex
#  * converting the whole lot to a 'bytes' sequence, so that we can use it to match
#    bytes rather than strings
#
NON_MXID_CHARACTER_PATTERN = re.compile(
    ("[^%s]" % (re.escape("".join(mxid_localpart_allowed_characters - {"="})),)).encode(
        "ascii"
    )
)


def map_username_to_mxid_localpart(username, case_sensitive=False):
    """Map a username onto a string suitable for a MXID

    This follows the algorithm laid out at
    https://matrix.org/docs/spec/appendices.html#mapping-from-other-character-sets.

    Args:
        username (unicode|bytes): username to be mapped
        case_sensitive (bool): true if TEST and test should be mapped
            onto different mxids

    Returns:
        unicode: string suitable for a mxid localpart
    """
    if not isinstance(username, bytes):
        username = username.encode("utf-8")

    # first we sort out upper-case characters
    if case_sensitive:

        def f1(m):
            return b"_" + m.group().lower()

        username = UPPER_CASE_PATTERN.sub(f1, username)
    else:
        username = username.lower()

    # then we sort out non-ascii characters
    def f2(m):
        g = m.group()[0]
        if isinstance(g, str):
            # on python 2, we need to do a ord(). On python 3, the
            # byte itself will do.
            g = ord(g)
        return b"=%02x" % (g,)

    username = NON_MXID_CHARACTER_PATTERN.sub(f2, username)

    # we also do the =-escaping to mxids starting with an underscore.
    username = re.sub(b"^_", b"=5f", username)

    # we should now only have ascii bytes left, so can decode back to a
    # unicode.
    return username.decode("ascii")


@attr.s(frozen=True, slots=True)
class RoomStreamToken:
    """Tokens are positions between events. The token "s1" comes after event 1.

            s0    s1
            |     |
        [0] V [1] V [2]

    Tokens can either be a point in the live event stream or a cursor going
    through historic events.

    When traversing the live event stream events are ordered by when they
    arrived at the homeserver.

    When traversing historic events the events are ordered by their depth in
    the event graph "topological_ordering" and then by when they arrived at the
    homeserver "stream_ordering".

    Live tokens start with an "s" followed by the "stream_ordering" id of the
    event it comes after. Historic tokens start with a "t" followed by the
    "topological_ordering" id of the event it comes after, followed by "-",
    followed by the "stream_ordering" id of the event it comes after.
    """

    topological = attr.ib(
        type=Optional[int],
        validator=attr.validators.optional(attr.validators.instance_of(int)),
    )
    stream = attr.ib(type=int, validator=attr.validators.instance_of(int))

    @classmethod
    def parse(cls, string: str) -> "RoomStreamToken":
        try:
            if string[0] == "s":
                return cls(topological=None, stream=int(string[1:]))
            if string[0] == "t":
                parts = string[1:].split("-", 1)
                return cls(topological=int(parts[0]), stream=int(parts[1]))
        except Exception:
            pass
        raise SynapseError(400, "Invalid token %r" % (string,))

    @classmethod
    def parse_stream_token(cls, string: str) -> "RoomStreamToken":
        try:
            if string[0] == "s":
                return cls(topological=None, stream=int(string[1:]))
        except Exception:
            pass
        raise SynapseError(400, "Invalid token %r" % (string,))

    def as_tuple(self) -> Tuple[Optional[int], int]:
        return (self.topological, self.stream)

    def __str__(self) -> str:
        if self.topological is not None:
            return "t%d-%d" % (self.topological, self.stream)
        else:
            return "s%d" % (self.stream,)


@attr.s(slots=True, frozen=True)
class StreamToken:
    room_key = attr.ib(
        type=RoomStreamToken, validator=attr.validators.instance_of(RoomStreamToken)
    )
    presence_key = attr.ib(type=int)
    typing_key = attr.ib(type=int)
    receipt_key = attr.ib(type=int)
    account_data_key = attr.ib(type=int)
    push_rules_key = attr.ib(type=int)
    to_device_key = attr.ib(type=int)
    device_list_key = attr.ib(type=int)
    groups_key = attr.ib(type=int)

    _SEPARATOR = "_"
    START = None  # type: StreamToken

    @classmethod
    def from_string(cls, string):
        try:
            keys = string.split(cls._SEPARATOR)
            while len(keys) < len(attr.fields(cls)):
                # i.e. old token from before receipt_key
                keys.append("0")
            return cls(RoomStreamToken.parse(keys[0]), *(int(k) for k in keys[1:]))
        except Exception:
            raise SynapseError(400, "Invalid Token")

    def to_string(self):
        return self._SEPARATOR.join([str(k) for k in attr.astuple(self, recurse=False)])

    @property
    def room_stream_id(self):
        return self.room_key.stream

    def is_after(self, other):
        """Does this token contain events that the other doesn't?"""
        return (
            (other.room_stream_id < self.room_stream_id)
            or (int(other.presence_key) < int(self.presence_key))
            or (int(other.typing_key) < int(self.typing_key))
            or (int(other.receipt_key) < int(self.receipt_key))
            or (int(other.account_data_key) < int(self.account_data_key))
            or (int(other.push_rules_key) < int(self.push_rules_key))
            or (int(other.to_device_key) < int(self.to_device_key))
            or (int(other.device_list_key) < int(self.device_list_key))
            or (int(other.groups_key) < int(self.groups_key))
        )

    def copy_and_advance(self, key, new_value) -> "StreamToken":
        """Advance the given key in the token to a new value if and only if the
        new value is after the old value.
        """
        new_token = self.copy_and_replace(key, new_value)
        if key == "room_key":
            new_id = new_token.room_stream_id
            old_id = self.room_stream_id
        else:
            new_id = int(getattr(new_token, key))
            old_id = int(getattr(self, key))
        if old_id < new_id:
            return new_token
        else:
            return self

    def copy_and_replace(self, key, new_value) -> "StreamToken":
        return attr.evolve(self, **{key: new_value})


StreamToken.START = StreamToken.from_string("s0_0")
<<<<<<< HEAD
=======


@attr.s(slots=True, frozen=True)
class PersistedEventPosition:
    """Position of a newly persisted event with instance that persisted it.

    This can be used to test whether the event is persisted before or after a
    RoomStreamToken.
    """

    instance_name = attr.ib(type=str)
    stream = attr.ib(type=int)

    def persisted_after(self, token: RoomStreamToken) -> bool:
        return token.stream < self.stream
>>>>>>> 31acc5c3


class ThirdPartyInstanceID(
    namedtuple("ThirdPartyInstanceID", ("appservice_id", "network_id"))
):
    # Deny iteration because it will bite you if you try to create a singleton
    # set by:
    #    users = set(user)
    def __iter__(self):
        raise ValueError("Attempted to iterate a %s" % (type(self).__name__,))

    # Because this class is a namedtuple of strings, it is deeply immutable.
    def __copy__(self):
        return self

    def __deepcopy__(self, memo):
        return self

    @classmethod
    def from_string(cls, s):
        bits = s.split("|", 2)
        if len(bits) != 2:
            raise SynapseError(400, "Invalid ID %r" % (s,))

        return cls(appservice_id=bits[0], network_id=bits[1])

    def to_string(self):
        return "%s|%s" % (self.appservice_id, self.network_id)

    __str__ = to_string

    @classmethod
    def create(cls, appservice_id, network_id):
        return cls(appservice_id=appservice_id, network_id=network_id)


@attr.s(slots=True)
class ReadReceipt:
    """Information about a read-receipt"""

    room_id = attr.ib()
    receipt_type = attr.ib()
    user_id = attr.ib()
    event_ids = attr.ib()
    data = attr.ib()


def get_verify_key_from_cross_signing_key(key_info):
    """Get the key ID and signedjson verify key from a cross-signing key dict

    Args:
        key_info (dict): a cross-signing key dict, which must have a "keys"
            property that has exactly one item in it

    Returns:
        (str, VerifyKey): the key ID and verify key for the cross-signing key
    """
    # make sure that exactly one key is provided
    if "keys" not in key_info:
        raise ValueError("Invalid key")
    keys = key_info["keys"]
    if len(keys) != 1:
        raise ValueError("Invalid key")
    # and return that one key
    for key_id, key_data in keys.items():
        return (key_id, decode_verify_key_bytes(key_id, decode_base64(key_data)))<|MERGE_RESOLUTION|>--- conflicted
+++ resolved
@@ -507,8 +507,6 @@
 
 
 StreamToken.START = StreamToken.from_string("s0_0")
-<<<<<<< HEAD
-=======
 
 
 @attr.s(slots=True, frozen=True)
@@ -524,7 +522,6 @@
 
     def persisted_after(self, token: RoomStreamToken) -> bool:
         return token.stream < self.stream
->>>>>>> 31acc5c3
 
 
 class ThirdPartyInstanceID(
