# -*- coding: utf-8 -*-
# Copyright 2014-2016 OpenMarket Ltd
# Copyright 2018 New Vector Ltd
#
# Licensed under the Apache License, Version 2.0 (the "License");
# you may not use this file except in compliance with the License.
# You may obtain a copy of the License at
#
#     http://www.apache.org/licenses/LICENSE-2.0
#
# Unless required by applicable law or agreed to in writing, software
# distributed under the License is distributed on an "AS IS" BASIS,
# WITHOUT WARRANTIES OR CONDITIONS OF ANY KIND, either express or implied.
# See the License for the specific language governing permissions and
# limitations under the License.

from twisted.internet import defer

from synapse.api.errors import StoreError

from synapse.storage import background_updates
from synapse.storage._base import SQLBaseStore
from synapse.storage.data_stores.main.roommember import ProfileInfo

BATCH_SIZE = 100


class ProfileWorkerStore(SQLBaseStore):
    @defer.inlineCallbacks
    def get_profileinfo(self, user_localpart):
        try:
            profile = yield self.simple_select_one(
                table="profiles",
                keyvalues={"user_id": user_localpart},
                retcols=("displayname", "avatar_url"),
                desc="get_profileinfo",
            )
        except StoreError as e:
            if e.code == 404:
                # no match
                return ProfileInfo(None, None)
            else:
                raise

        return ProfileInfo(
            avatar_url=profile["avatar_url"], display_name=profile["displayname"]
        )

    def get_profile_displayname(self, user_localpart):
        return self.simple_select_one_onecol(
            table="profiles",
            keyvalues={"user_id": user_localpart},
            retcol="displayname",
            desc="get_profile_displayname",
        )

    def get_profile_avatar_url(self, user_localpart):
        return self.simple_select_one_onecol(
            table="profiles",
            keyvalues={"user_id": user_localpart},
            retcol="avatar_url",
            desc="get_profile_avatar_url",
        )

    def get_latest_profile_replication_batch_number(self):
        def f(txn):
            txn.execute("SELECT MAX(batch) as maxbatch FROM profiles")
            rows = self.cursor_to_dict(txn)
            return rows[0]["maxbatch"]

        return self.runInteraction("get_latest_profile_replication_batch_number", f)

    def get_profile_batch(self, batchnum):
        return self._simple_select_list(
            table="profiles",
            keyvalues={"batch": batchnum},
            retcols=("user_id", "displayname", "avatar_url", "active"),
            desc="get_profile_batch",
        )

    def assign_profile_batch(self):
        def f(txn):
            sql = (
                "UPDATE profiles SET batch = "
                "(SELECT COALESCE(MAX(batch), -1) + 1 FROM profiles) "
                "WHERE user_id in ("
                "    SELECT user_id FROM profiles WHERE batch is NULL limit ?"
                ")"
            )
            txn.execute(sql, (BATCH_SIZE,))
            return txn.rowcount

        return self.runInteraction("assign_profile_batch", f)

    def get_replication_hosts(self):
        def f(txn):
            txn.execute(
                "SELECT host, last_synced_batch FROM profile_replication_status"
            )
            rows = self.cursor_to_dict(txn)
            return {r["host"]: r["last_synced_batch"] for r in rows}

        return self.runInteraction("get_replication_hosts", f)

    def update_replication_batch_for_host(self, host, last_synced_batch):
        return self._simple_upsert(
            table="profile_replication_status",
            keyvalues={"host": host},
            values={"last_synced_batch": last_synced_batch},
            desc="update_replication_batch_for_host",
        )

    def get_from_remote_profile_cache(self, user_id):
        return self.simple_select_one(
            table="remote_profile_cache",
            keyvalues={"user_id": user_id},
            retcols=("displayname", "avatar_url"),
            allow_none=True,
            desc="get_from_remote_profile_cache",
        )

<<<<<<< HEAD
    def set_profile_displayname(self, user_localpart, new_displayname, batchnum):
        return self._simple_upsert(
=======
    def create_profile(self, user_localpart):
        return self.simple_insert(
            table="profiles", values={"user_id": user_localpart}, desc="create_profile"
        )

    def set_profile_displayname(self, user_localpart, new_displayname):
        return self.simple_update_one(
>>>>>>> ddbbfc95
            table="profiles",
            keyvalues={"user_id": user_localpart},
            values={"displayname": new_displayname, "batch": batchnum},
            desc="set_profile_displayname",
            lock=False,  # we can do this because user_id has a unique index
        )

<<<<<<< HEAD
    def set_profile_avatar_url(self, user_localpart, new_avatar_url, batchnum):
        return self._simple_upsert(
=======
    def set_profile_avatar_url(self, user_localpart, new_avatar_url):
        return self.simple_update_one(
>>>>>>> ddbbfc95
            table="profiles",
            keyvalues={"user_id": user_localpart},
            values={"avatar_url": new_avatar_url, "batch": batchnum},
            desc="set_profile_avatar_url",
            lock=False,  # we can do this because user_id has a unique index
        )

    def set_profile_active(self, user_localpart, active, hide, batchnum):
        values = {"active": int(active), "batch": batchnum}
        if not active and not hide:
            # we are deactivating for real (not in hide mode)
            # so clear the profile.
            values["avatar_url"] = None
            values["displayname"] = None
        return self._simple_upsert(
            table="profiles",
            keyvalues={"user_id": user_localpart},
            values=values,
            desc="set_profile_active",
            lock=False,  # we can do this because user_id has a unique index
        )


class ProfileStore(ProfileWorkerStore, background_updates.BackgroundUpdateStore):
    def __init__(self, db_conn, hs):

        super(ProfileStore, self).__init__(db_conn, hs)

        self.register_background_index_update(
            "profile_replication_status_host_index",
            index_name="profile_replication_status_idx",
            table="profile_replication_status",
            columns=["host"],
            unique=True,
        )

    def add_remote_profile_cache(self, user_id, displayname, avatar_url):
        """Ensure we are caching the remote user's profiles.

        This should only be called when `is_subscribed_remote_profile_for_user`
        would return true for the user.
        """
        return self.simple_upsert(
            table="remote_profile_cache",
            keyvalues={"user_id": user_id},
            values={
                "displayname": displayname,
                "avatar_url": avatar_url,
                "last_check": self._clock.time_msec(),
            },
            desc="add_remote_profile_cache",
        )

    def update_remote_profile_cache(self, user_id, displayname, avatar_url):
        return self.simple_update(
            table="remote_profile_cache",
            keyvalues={"user_id": user_id},
            values={
                "displayname": displayname,
                "avatar_url": avatar_url,
                "last_check": self._clock.time_msec(),
            },
            desc="update_remote_profile_cache",
        )

    @defer.inlineCallbacks
    def maybe_delete_remote_profile_cache(self, user_id):
        """Check if we still care about the remote user's profile, and if we
        don't then remove their profile from the cache
        """
        subscribed = yield self.is_subscribed_remote_profile_for_user(user_id)
        if not subscribed:
            yield self.simple_delete(
                table="remote_profile_cache",
                keyvalues={"user_id": user_id},
                desc="delete_remote_profile_cache",
            )

    def get_remote_profile_cache_entries_that_expire(self, last_checked):
        """Get all users who haven't been checked since `last_checked`
        """

        def _get_remote_profile_cache_entries_that_expire_txn(txn):
            sql = """
                SELECT user_id, displayname, avatar_url
                FROM remote_profile_cache
                WHERE last_check < ?
            """

            txn.execute(sql, (last_checked,))

            return self.cursor_to_dict(txn)

        return self.runInteraction(
            "get_remote_profile_cache_entries_that_expire",
            _get_remote_profile_cache_entries_that_expire_txn,
        )

    @defer.inlineCallbacks
    def is_subscribed_remote_profile_for_user(self, user_id):
        """Check whether we are interested in a remote user's profile.
        """
        res = yield self.simple_select_one_onecol(
            table="group_users",
            keyvalues={"user_id": user_id},
            retcol="user_id",
            allow_none=True,
            desc="should_update_remote_profile_cache_for_user",
        )

        if res:
            return True

        res = yield self.simple_select_one_onecol(
            table="group_invites",
            keyvalues={"user_id": user_id},
            retcol="user_id",
            allow_none=True,
            desc="should_update_remote_profile_cache_for_user",
        )

        if res:
            return True<|MERGE_RESOLUTION|>--- conflicted
+++ resolved
@@ -71,7 +71,7 @@
         return self.runInteraction("get_latest_profile_replication_batch_number", f)
 
     def get_profile_batch(self, batchnum):
-        return self._simple_select_list(
+        return self.simple_select_list(
             table="profiles",
             keyvalues={"batch": batchnum},
             retcols=("user_id", "displayname", "avatar_url", "active"),
@@ -103,7 +103,7 @@
         return self.runInteraction("get_replication_hosts", f)
 
     def update_replication_batch_for_host(self, host, last_synced_batch):
-        return self._simple_upsert(
+        return self.simple_upsert(
             table="profile_replication_status",
             keyvalues={"host": host},
             values={"last_synced_batch": last_synced_batch},
@@ -119,18 +119,13 @@
             desc="get_from_remote_profile_cache",
         )
 
-<<<<<<< HEAD
-    def set_profile_displayname(self, user_localpart, new_displayname, batchnum):
-        return self._simple_upsert(
-=======
     def create_profile(self, user_localpart):
         return self.simple_insert(
             table="profiles", values={"user_id": user_localpart}, desc="create_profile"
         )
 
-    def set_profile_displayname(self, user_localpart, new_displayname):
-        return self.simple_update_one(
->>>>>>> ddbbfc95
+    def set_profile_displayname(self, user_localpart, new_displayname, batchnum):
+        return self.simple_upsert(
             table="profiles",
             keyvalues={"user_id": user_localpart},
             values={"displayname": new_displayname, "batch": batchnum},
@@ -138,13 +133,8 @@
             lock=False,  # we can do this because user_id has a unique index
         )
 
-<<<<<<< HEAD
     def set_profile_avatar_url(self, user_localpart, new_avatar_url, batchnum):
-        return self._simple_upsert(
-=======
-    def set_profile_avatar_url(self, user_localpart, new_avatar_url):
-        return self.simple_update_one(
->>>>>>> ddbbfc95
+        return self.simple_upsert(
             table="profiles",
             keyvalues={"user_id": user_localpart},
             values={"avatar_url": new_avatar_url, "batch": batchnum},
@@ -159,7 +149,7 @@
             # so clear the profile.
             values["avatar_url"] = None
             values["displayname"] = None
-        return self._simple_upsert(
+        return self.simple_upsert(
             table="profiles",
             keyvalues={"user_id": user_localpart},
             values=values,
@@ -199,7 +189,7 @@
         )
 
     def update_remote_profile_cache(self, user_id, displayname, avatar_url):
-        return self.simple_update(
+        return self.simple_upsert(
             table="remote_profile_cache",
             keyvalues={"user_id": user_id},
             values={
