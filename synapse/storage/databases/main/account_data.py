--- conflicted
+++ resolved
@@ -408,7 +408,6 @@
         content: JsonDict,
     ) -> None:
         content_json = json_encoder.encode(content)
-<<<<<<< HEAD
 
         # no need to lock here as account_data has a unique constraint on
         # (user_id, account_data_type) so simple_upsert will retry if
@@ -463,64 +462,4 @@
 
         # Invalidate the cache for any ignored users which were added or removed.
         for ignored_user_id in previously_ignored_users ^ currently_ignored_users:
-            self._invalidate_cache_and_stream(txn, self.ignored_by, (ignored_user_id,))
-
-    async def _update_max_stream_id(self, next_id: int) -> None:
-        """Update the max stream_id
-=======
->>>>>>> 98a64b7f
-
-        # no need to lock here as account_data has a unique constraint on
-        # (user_id, account_data_type) so simple_upsert will retry if
-        # there is a conflict.
-        self.db_pool.simple_upsert_txn(
-            txn,
-            table="account_data",
-            keyvalues={"user_id": user_id, "account_data_type": account_data_type},
-            values={"stream_id": next_id, "content": content_json},
-            lock=False,
-        )
-
-        # Ignored users get denormalized into a separate table as an optimisation.
-        if account_data_type != AccountDataTypes.IGNORED_USER_LIST:
-            return
-
-        # Insert / delete to sync the list of ignored users.
-        previously_ignored_users = set(
-            self.db_pool.simple_select_onecol_txn(
-                txn,
-                table="ignored_users",
-                keyvalues={"ignorer_user_id": user_id},
-                retcol="ignored_user_id",
-            )
-        )
-
-        # If the data is invalid, no one is ignored.
-        ignored_users_content = content.get("ignored_users", {})
-        if isinstance(ignored_users_content, dict):
-            currently_ignored_users = set(ignored_users_content)
-        else:
-            currently_ignored_users = set()
-
-        # Delete entries which are no longer ignored.
-        self.db_pool.simple_delete_many_txn(
-            txn,
-            table="ignored_users",
-            column="ignored_user_id",
-            iterable=previously_ignored_users - currently_ignored_users,
-            keyvalues={"ignorer_user_id": user_id},
-        )
-
-        # Add entries which are newly ignored.
-        self.db_pool.simple_insert_many_txn(
-            txn,
-            table="ignored_users",
-            values=[
-                {"ignorer_user_id": user_id, "ignored_user_id": u}
-                for u in currently_ignored_users - previously_ignored_users
-            ],
-        )
-
-        # Invalidate the cache for any ignored users which were added or removed.
-        for ignored_user_id in previously_ignored_users ^ currently_ignored_users:
             self._invalidate_cache_and_stream(txn, self.ignored_by, (ignored_user_id,))