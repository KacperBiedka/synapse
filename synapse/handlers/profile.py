--- conflicted
+++ resolved
@@ -260,7 +260,6 @@
         if new_displayname == "":
             new_displayname = None
 
-<<<<<<< HEAD
         if len(self.hs.config.replicate_user_profiles_to) > 0:
             cur_batchnum = (
                 yield self.store.get_latest_profile_replication_batch_number()
@@ -269,18 +268,15 @@
         else:
             new_batchnum = None
 
-        yield self.store.set_profile_displayname(
-            target_user.localpart, new_displayname, new_batchnum
-        )
-=======
         # If the admin changes the display name of a user, the requesting user cannot send
         # the join event to update the displayname in the rooms.
         # This must be done by the target user himself.
         if by_admin:
             requester = create_requester(target_user)
 
-        yield self.store.set_profile_displayname(target_user.localpart, new_displayname)
->>>>>>> 7b0e2d96
+        yield self.store.set_profile_displayname(
+            target_user.localpart, new_displayname, new_batchnum
+        )
 
         if self.hs.config.user_directory_search_all_users:
             profile = yield self.store.get_profileinfo(target_user.localpart)
@@ -379,7 +375,6 @@
                 400, "Avatar URL is too long (max %i)" % (MAX_AVATAR_URL_LEN,)
             )
 
-<<<<<<< HEAD
         # Enforce a max avatar size if one is defined
         if self.max_avatar_size or self.allowed_avatar_mimetypes:
             media_id = self._validate_and_parse_media_id_from_avatar_url(new_avatar_url)
@@ -410,16 +405,13 @@
                     400, "Avatar file type '%s' not allowed" % media_info["media_type"]
                 )
 
-        yield self.store.set_profile_avatar_url(
-            target_user.localpart, new_avatar_url, new_batchnum
-        )
-=======
         # Same like set_displayname
         if by_admin:
             requester = create_requester(target_user)
 
-        yield self.store.set_profile_avatar_url(target_user.localpart, new_avatar_url)
->>>>>>> 7b0e2d96
+        yield self.store.set_profile_avatar_url(
+            target_user.localpart, new_avatar_url, new_batchnum
+        )
 
         if self.hs.config.user_directory_search_all_users:
             profile = yield self.store.get_profileinfo(target_user.localpart)
