# Copyright 2014-2016 OpenMarket Ltd
# Copyright 2018 New Vector Ltd
#
# Licensed under the Apache License, Version 2.0 (the "License");
# you may not use this file except in compliance with the License.
# You may obtain a copy of the License at
#
#     http://www.apache.org/licenses/LICENSE-2.0
#
# Unless required by applicable law or agreed to in writing, software
# distributed under the License is distributed on an "AS IS" BASIS,
# WITHOUT WARRANTIES OR CONDITIONS OF ANY KIND, either express or implied.
# See the License for the specific language governing permissions and
# limitations under the License.
import logging
import random
from typing import TYPE_CHECKING, List, Optional

from signedjson.sign import sign_json

from twisted.internet import reactor

from synapse.api.errors import (
    AuthError,
    Codes,
    HttpResponseException,
    RequestSendFailed,
    StoreError,
    SynapseError,
)
from synapse.logging.context import run_in_background
from synapse.metrics.background_process_metrics import (
    run_as_background_process,
    wrap_as_background_process,
)
from synapse.types import (
    JsonDict,
    Requester,
    UserID,
    create_requester,
    get_domain_from_id,
)

if TYPE_CHECKING:
    from synapse.server import HomeServer

logger = logging.getLogger(__name__)

MAX_DISPLAYNAME_LEN = 256
MAX_AVATAR_URL_LEN = 1000


class ProfileHandler:
    """Handles fetching and updating user profile information.

    ProfileHandler can be instantiated directly on workers and will
    delegate to master when necessary.
    """

    PROFILE_UPDATE_MS = 60 * 1000
    PROFILE_UPDATE_EVERY_MS = 24 * 60 * 60 * 1000

    PROFILE_REPLICATE_INTERVAL = 2 * 60 * 1000

    def __init__(self, hs: "HomeServer"):
        self.store = hs.get_datastore()
        self.clock = hs.get_clock()
        self.hs = hs

        self.federation = hs.get_federation_client()
        hs.get_federation_registry().register_query_handler(
            "profile", self.on_profile_query
        )

        self.user_directory_handler = hs.get_user_directory_handler()
        self.request_ratelimiter = hs.get_request_ratelimiter()

        self.http_client = hs.get_simple_http_client()

        self.max_avatar_size = hs.config.max_avatar_size
        self.allowed_avatar_mimetypes = hs.config.allowed_avatar_mimetypes
        self.replicate_user_profiles_to = hs.config.replicate_user_profiles_to

        if hs.config.worker.run_background_tasks:
            self.clock.looping_call(
                self._update_remote_profile_cache, self.PROFILE_UPDATE_MS
            )

            if len(self.hs.config.replicate_user_profiles_to) > 0:
                reactor.callWhenRunning(self._do_assign_profile_replication_batches)  # type: ignore
                reactor.callWhenRunning(self._start_replicate_profiles)  # type: ignore
                # Add a looping call to replicate_profiles: this handles retries
                # if the replication is unsuccessful when the user updated their
                # profile.
                self.clock.looping_call(
                    self._start_replicate_profiles, self.PROFILE_REPLICATE_INTERVAL
                )

    def _do_assign_profile_replication_batches(self):
        return run_as_background_process(
            "_assign_profile_replication_batches",
            self._assign_profile_replication_batches,
        )

    def _start_replicate_profiles(self):
        return run_as_background_process(
            "_replicate_profiles", self._replicate_profiles
        )

    async def _assign_profile_replication_batches(self):
        """If no profile replication has been done yet, allocate replication batch
        numbers to each profile to start the replication process.
        """
        logger.info("Assigning profile batch numbers...")
        total = 0
        while True:
            assigned = await self.store.assign_profile_batch()
            total += assigned
            if assigned == 0:
                break
        logger.info("Assigned %d profile batch numbers", total)

    async def _replicate_profiles(self):
        """If any profile data has been updated and not pushed to the replication targets,
        replicate it.
        """
        host_batches = await self.store.get_replication_hosts()
        latest_batch = await self.store.get_latest_profile_replication_batch_number()
        if latest_batch is None:
            latest_batch = -1
        for repl_host in self.hs.config.replicate_user_profiles_to:
            if repl_host not in host_batches:
                host_batches[repl_host] = -1
            try:
                for i in range(host_batches[repl_host] + 1, latest_batch + 1):
                    await self._replicate_host_profile_batch(repl_host, i)
            except Exception:
                logger.exception(
                    "Exception while replicating to %s: aborting for now", repl_host
                )

    async def _replicate_host_profile_batch(self, host, batchnum):
        logger.info("Replicating profile batch %d to %s", batchnum, host)
        batch_rows = await self.store.get_profile_batch(batchnum)
        batch = {
            UserID(r["user_id"], self.hs.hostname).to_string(): (
                {"display_name": r["displayname"], "avatar_url": r["avatar_url"]}
                if r["active"]
                else None
            )
            for r in batch_rows
        }

        url = "https://%s/_matrix/identity/api/v1/replicate_profiles" % (host,)
        body = {"batchnum": batchnum, "batch": batch, "origin_server": self.hs.hostname}
        signed_body = sign_json(body, self.hs.hostname, self.hs.config.signing_key[0])
        try:
            await self.http_client.post_json_get_json(url, signed_body)
            await self.store.update_replication_batch_for_host(host, batchnum)
            logger.info(
                "Successfully replicated profile batch %d to %s", batchnum, host
            )
        except Exception:
            # This will get retried when the looping call next comes around
            logger.exception(
                "Failed to replicate profile batch %d to %s", batchnum, host
            )
            raise

    async def get_profile(self, user_id: str) -> JsonDict:
        target_user = UserID.from_string(user_id)

        if self.hs.is_mine(target_user):
            try:
                displayname = await self.store.get_profile_displayname(
                    target_user.localpart
                )
                avatar_url = await self.store.get_profile_avatar_url(
                    target_user.localpart
                )
            except StoreError as e:
                if e.code == 404:
                    raise SynapseError(404, "Profile was not found", Codes.NOT_FOUND)
                raise

            return {"displayname": displayname, "avatar_url": avatar_url}
        else:
            try:
                result = await self.federation.make_query(
                    destination=target_user.domain,
                    query_type="profile",
                    args={"user_id": user_id},
                    ignore_backoff=True,
                )
                return result
            except RequestSendFailed as e:
                raise SynapseError(502, "Failed to fetch profile") from e
            except HttpResponseException as e:
                if e.code < 500 and e.code != 404:
                    # Other codes are not allowed in c2s API
                    logger.info(
                        "Server replied with wrong response: %s %s", e.code, e.msg
                    )

                    raise SynapseError(502, "Failed to fetch profile")
                raise e.to_synapse_error()

    async def get_profile_from_cache(self, user_id: str) -> JsonDict:
        """Get the profile information from our local cache. If the user is
        ours then the profile information will always be correct. Otherwise,
        it may be out of date/missing.
        """
        target_user = UserID.from_string(user_id)
        if self.hs.is_mine(target_user):
            try:
                displayname = await self.store.get_profile_displayname(
                    target_user.localpart
                )
                avatar_url = await self.store.get_profile_avatar_url(
                    target_user.localpart
                )
            except StoreError as e:
                if e.code == 404:
                    raise SynapseError(404, "Profile was not found", Codes.NOT_FOUND)
                raise

            return {"displayname": displayname, "avatar_url": avatar_url}
        else:
            profile = await self.store.get_from_remote_profile_cache(user_id)
            return profile or {}

    async def get_displayname(self, target_user: UserID) -> Optional[str]:
        if self.hs.is_mine(target_user):
            try:
                displayname = await self.store.get_profile_displayname(
                    target_user.localpart
                )
            except StoreError as e:
                if e.code == 404:
                    raise SynapseError(404, "Profile was not found", Codes.NOT_FOUND)
                raise

            return displayname
        else:
            try:
                result = await self.federation.make_query(
                    destination=target_user.domain,
                    query_type="profile",
                    args={"user_id": target_user.to_string(), "field": "displayname"},
                    ignore_backoff=True,
                )
            except RequestSendFailed as e:
                raise SynapseError(502, "Failed to fetch profile") from e
            except HttpResponseException as e:
                raise e.to_synapse_error()

            return result.get("displayname")

    async def set_displayname(
        self,
        target_user: UserID,
        requester: Requester,
        new_displayname: str,
        by_admin: bool = False,
    ) -> None:
        """Set the displayname of a user

        Args:
            target_user: the user whose displayname is to be changed.
            requester: The user attempting to make this change.
            new_displayname: The displayname to give this user.
            by_admin: Whether this change was made by an administrator.
        """
        if not self.hs.is_mine(target_user):
            raise SynapseError(400, "User is not hosted on this homeserver")

        if not by_admin and target_user != requester.user:
            raise AuthError(400, "Cannot set another user's displayname")

        if not by_admin and not self.hs.config.registration.enable_set_displayname:
            profile = await self.store.get_profileinfo(target_user.localpart)
            if profile.display_name:
                raise SynapseError(
                    400,
                    "Changing display name is disabled on this server",
                    Codes.FORBIDDEN,
                )

        if not isinstance(new_displayname, str):
            raise SynapseError(
                400, "'displayname' must be a string", errcode=Codes.INVALID_PARAM
            )

        if len(new_displayname) > MAX_DISPLAYNAME_LEN:
            raise SynapseError(
                400, "Displayname is too long (max %i)" % (MAX_DISPLAYNAME_LEN,)
            )

        displayname_to_set: Optional[str] = new_displayname
        if new_displayname == "":
            displayname_to_set = None

        # If the admin changes the display name of a user, the requesting user cannot send
        # the join event to update the displayname in the rooms.
        # This must be done by the target user himself.
        if by_admin:
            requester = create_requester(
                target_user,
                authenticated_entity=requester.authenticated_entity,
            )

        if len(self.hs.config.replicate_user_profiles_to) > 0:
            cur_batchnum = (
                await self.store.get_latest_profile_replication_batch_number()
            )
            new_batchnum = 0 if cur_batchnum is None else cur_batchnum + 1
        else:
            new_batchnum = None

        await self.store.set_profile_displayname(
            target_user.localpart, displayname_to_set, new_batchnum
        )

        profile = await self.store.get_profileinfo(target_user.localpart)
        await self.user_directory_handler.handle_local_profile_change(
            target_user.to_string(), profile
        )

        # Don't ratelimit when the admin makes the change.
        # FIXME: this is because we call this function on registration to update DINUM's
        #  custom userdir.
        await self._update_join_states(requester, target_user, ratelimit=not by_admin)

        # start a profile replication push
        run_in_background(self._replicate_profiles)

    async def set_active(
        self,
        users: List[UserID],
        active: bool,
        hide: bool,
    ):
        """
        Sets the 'active' flag on a set of user profiles. If set to false, the
        accounts are considered deactivated or hidden.

        If 'hide' is true, then we interpret active=False as a request to try to
        hide the users rather than deactivating them. This means withholding the
        profiles from replication (and mark it as inactive) rather than clearing
        the profile from the HS DB.

        Note that unlike set_displayname and set_avatar_url, this does *not*
        perform authorization checks! This is because the only place it's used
        currently is in account deactivation where we've already done these
        checks anyway.

        Args:
            users: The users to modify
            active: Whether to set the user to active or inactive
            hide: Whether to hide the user (withold from replication). If
                False and active is False, user will have their profile
                erased
        """
        if len(self.replicate_user_profiles_to) > 0:
            cur_batchnum = (
                await self.store.get_latest_profile_replication_batch_number()
            )
            new_batchnum = 0 if cur_batchnum is None else cur_batchnum + 1
        else:
            new_batchnum = None

        await self.store.set_profiles_active(users, active, hide, new_batchnum)

        # start a profile replication push
        run_in_background(self._replicate_profiles)

    async def get_avatar_url(self, target_user: UserID) -> Optional[str]:
        if self.hs.is_mine(target_user):
            try:
                avatar_url = await self.store.get_profile_avatar_url(
                    target_user.localpart
                )
            except StoreError as e:
                if e.code == 404:
                    raise SynapseError(404, "Profile was not found", Codes.NOT_FOUND)
                raise
            return avatar_url
        else:
            try:
                result = await self.federation.make_query(
                    destination=target_user.domain,
                    query_type="profile",
                    args={"user_id": target_user.to_string(), "field": "avatar_url"},
                    ignore_backoff=True,
                )
            except RequestSendFailed as e:
                raise SynapseError(502, "Failed to fetch profile") from e
            except HttpResponseException as e:
                raise e.to_synapse_error()

            return result.get("avatar_url")

    async def set_avatar_url(
        self,
        target_user: UserID,
        requester: Requester,
        new_avatar_url: str,
        by_admin: bool = False,
    ) -> None:
        """Set a new avatar URL for a user.

        Args:
            target_user: the user whose avatar URL is to be changed.
            requester: The user attempting to make this change.
            new_avatar_url: The avatar URL to give this user.
            by_admin: Whether this change was made by an administrator.
        """
        if not self.hs.is_mine(target_user):
            raise SynapseError(400, "User is not hosted on this homeserver")

        if not by_admin and target_user != requester.user:
            raise AuthError(400, "Cannot set another user's avatar_url")

        if not by_admin and not self.hs.config.registration.enable_set_avatar_url:
            profile = await self.store.get_profileinfo(target_user.localpart)
            if profile.avatar_url:
                raise SynapseError(
                    400, "Changing avatar is disabled on this server", Codes.FORBIDDEN
                )

        if not isinstance(new_avatar_url, str):
            raise SynapseError(
                400, "'avatar_url' must be a string", errcode=Codes.INVALID_PARAM
            )

        if len(new_avatar_url) > MAX_AVATAR_URL_LEN:
            raise SynapseError(
                400, "Avatar URL is too long (max %i)" % (MAX_AVATAR_URL_LEN,)
            )

        avatar_url_to_set: Optional[str] = new_avatar_url
        if new_avatar_url == "":
            avatar_url_to_set = None

        # Enforce a max avatar size if one is defined
        if avatar_url_to_set and (
            self.max_avatar_size or self.allowed_avatar_mimetypes
        ):
            media_id = self._validate_and_parse_media_id_from_avatar_url(
                avatar_url_to_set
            )

            # Check that this media exists locally
            media_info = await self.store.get_local_media(media_id)
            if not media_info:
                raise SynapseError(
                    400, "Unknown media id supplied", errcode=Codes.NOT_FOUND
                )

            # Ensure avatar does not exceed max allowed avatar size
            media_size = media_info["media_length"]
            if self.max_avatar_size and media_size > self.max_avatar_size:
                raise SynapseError(
                    400,
                    "Avatars must be less than %s bytes in size"
                    % (self.max_avatar_size,),
                    errcode=Codes.TOO_LARGE,
                )

            # Ensure the avatar's file type is allowed
            if (
                self.allowed_avatar_mimetypes
                and media_info["media_type"] not in self.allowed_avatar_mimetypes
            ):
                raise SynapseError(
                    400, "Avatar file type '%s' not allowed" % media_info["media_type"]
                )

        # Same like set_displayname
        if by_admin:
            requester = create_requester(
                target_user, authenticated_entity=requester.authenticated_entity
            )

        if len(self.hs.config.replicate_user_profiles_to) > 0:
            cur_batchnum = (
                await self.store.get_latest_profile_replication_batch_number()
            )
            new_batchnum = 0 if cur_batchnum is None else cur_batchnum + 1
        else:
            new_batchnum = None

        await self.store.set_profile_avatar_url(
            target_user.localpart, avatar_url_to_set, new_batchnum
        )

        profile = await self.store.get_profileinfo(target_user.localpart)
        await self.user_directory_handler.handle_local_profile_change(
            target_user.to_string(), profile
        )

        await self._update_join_states(requester, target_user)

        # start a profile replication push
        run_in_background(self._replicate_profiles)

    def _validate_and_parse_media_id_from_avatar_url(self, mxc):
        """Validate and parse a provided avatar url and return the local media id

        Args:
            mxc (str): A mxc URL

        Returns:
            str: The ID of the media
        """
        avatar_pieces = mxc.split("/")
        if len(avatar_pieces) != 4 or avatar_pieces[0] != "mxc:":
            raise SynapseError(400, "Invalid avatar URL '%s' supplied" % mxc)
        return avatar_pieces[-1]

    async def on_profile_query(self, args: JsonDict) -> JsonDict:
        """Handles federation profile query requests."""

        if not self.hs.config.federation.allow_profile_lookup_over_federation:
            raise SynapseError(
                403,
                "Profile lookup over federation is disabled on this homeserver",
                Codes.FORBIDDEN,
            )

        user = UserID.from_string(args["user_id"])
        if not self.hs.is_mine(user):
            raise SynapseError(400, "User is not hosted on this homeserver")

        just_field = args.get("field", None)

        response = {}
        try:
            if just_field is None or just_field == "displayname":
                response["displayname"] = await self.store.get_profile_displayname(
                    user.localpart
                )

            if just_field is None or just_field == "avatar_url":
                response["avatar_url"] = await self.store.get_profile_avatar_url(
                    user.localpart
                )
        except StoreError as e:
            if e.code == 404:
                raise SynapseError(404, "Profile was not found", Codes.NOT_FOUND)
            raise

        return response

    async def _update_join_states(
        self,
        requester: Requester,
        target_user: UserID,
        ratelimit: bool = True,
    ) -> None:
        if not self.hs.is_mine(target_user):
            return

<<<<<<< HEAD
        if ratelimit:
            await self.ratelimit(requester)
=======
        await self.request_ratelimiter.ratelimit(requester)
>>>>>>> 95813ff4

        # Do not actually update the room state for shadow-banned users.
        if requester.shadow_banned:
            # We randomly sleep a bit just to annoy the requester.
            await self.clock.sleep(random.randint(1, 10))
            return

        room_ids = await self.store.get_rooms_for_user(target_user.to_string())

        for room_id in room_ids:
            handler = self.hs.get_room_member_handler()
            try:
                # Assume the target_user isn't a guest,
                # because we don't let guests set profile or avatar data.
                await handler.update_membership(
                    requester,
                    target_user,
                    room_id,
                    "join",  # We treat a profile update like a join.
                    ratelimit=False,  # Try to hide that these events aren't atomic.
                )
            except Exception as e:
                logger.warning(
                    "Failed to update join event for room %s - %s", room_id, str(e)
                )

    async def check_profile_query_allowed(
        self, target_user: UserID, requester: Optional[UserID] = None
    ) -> None:
        """Checks whether a profile query is allowed. If the
        'require_auth_for_profile_requests' config flag is set to True and a
        'requester' is provided, the query is only allowed if the two users
        share a room.

        Args:
            target_user: The owner of the queried profile.
            requester: The user querying for the profile.

        Raises:
            SynapseError(403): The two users share no room, or ne user couldn't
                be found to be in any room the server is in, and therefore the query
                is denied.
        """

        # Implementation of MSC1301: don't allow looking up profiles if the
        # requester isn't in the same room as the target. We expect requester to
        # be None when this function is called outside of a profile query, e.g.
        # when building a membership event. In this case, we must allow the
        # lookup.
        if (
            not self.hs.config.server.limit_profile_requests_to_users_who_share_rooms
            or not requester
        ):
            return

        # Always allow the user to query their own profile.
        if target_user.to_string() == requester.to_string():
            return

        try:
            requester_rooms = await self.store.get_rooms_for_user(requester.to_string())
            target_user_rooms = await self.store.get_rooms_for_user(
                target_user.to_string()
            )

            # Check if the room lists have no elements in common.
            if requester_rooms.isdisjoint(target_user_rooms):
                raise SynapseError(403, "Profile isn't available", Codes.FORBIDDEN)
        except StoreError as e:
            if e.code == 404:
                # This likely means that one of the users doesn't exist,
                # so we act as if we couldn't find the profile.
                raise SynapseError(403, "Profile isn't available", Codes.FORBIDDEN)
            raise

    @wrap_as_background_process("Update remote profile")
    async def _update_remote_profile_cache(self) -> None:
        """Called periodically to check profiles of remote users we haven't
        checked in a while.
        """
        entries = await self.store.get_remote_profile_cache_entries_that_expire(
            last_checked=self.clock.time_msec() - self.PROFILE_UPDATE_EVERY_MS
        )

        for user_id, displayname, avatar_url in entries:
            is_subscribed = await self.store.is_subscribed_remote_profile_for_user(
                user_id
            )
            if not is_subscribed:
                await self.store.maybe_delete_remote_profile_cache(user_id)
                continue

            try:
                profile = await self.federation.make_query(
                    destination=get_domain_from_id(user_id),
                    query_type="profile",
                    args={"user_id": user_id},
                    ignore_backoff=True,
                )
            except Exception:
                logger.exception("Failed to get avatar_url")

                await self.store.update_remote_profile_cache(
                    user_id, displayname, avatar_url
                )
                continue

            new_name = profile.get("displayname")
            new_avatar = profile.get("avatar_url")

            # We always hit update to update the last_check timestamp
            await self.store.update_remote_profile_cache(user_id, new_name, new_avatar)<|MERGE_RESOLUTION|>--- conflicted
+++ resolved
@@ -19,6 +19,7 @@
 from signedjson.sign import sign_json
 
 from twisted.internet import reactor
+from twisted.internet.defer import Deferred
 
 from synapse.api.errors import (
     AuthError,
@@ -77,16 +78,18 @@
 
         self.http_client = hs.get_simple_http_client()
 
-        self.max_avatar_size = hs.config.max_avatar_size
-        self.allowed_avatar_mimetypes = hs.config.allowed_avatar_mimetypes
-        self.replicate_user_profiles_to = hs.config.replicate_user_profiles_to
+        self.max_avatar_size = hs.config.media.max_avatar_size
+        self.allowed_avatar_mimetypes = hs.config.media.allowed_avatar_mimetypes
+        self.replicate_user_profiles_to = (
+            hs.config.registration.replicate_user_profiles_to
+        )
 
         if hs.config.worker.run_background_tasks:
             self.clock.looping_call(
                 self._update_remote_profile_cache, self.PROFILE_UPDATE_MS
             )
 
-            if len(self.hs.config.replicate_user_profiles_to) > 0:
+            if len(self.replicate_user_profiles_to) > 0:
                 reactor.callWhenRunning(self._do_assign_profile_replication_batches)  # type: ignore
                 reactor.callWhenRunning(self._start_replicate_profiles)  # type: ignore
                 # Add a looping call to replicate_profiles: this handles retries
@@ -96,18 +99,18 @@
                     self._start_replicate_profiles, self.PROFILE_REPLICATE_INTERVAL
                 )
 
-    def _do_assign_profile_replication_batches(self):
+    def _do_assign_profile_replication_batches(self) -> Deferred:
         return run_as_background_process(
             "_assign_profile_replication_batches",
             self._assign_profile_replication_batches,
         )
 
-    def _start_replicate_profiles(self):
+    def _start_replicate_profiles(self) -> Deferred:
         return run_as_background_process(
             "_replicate_profiles", self._replicate_profiles
         )
 
-    async def _assign_profile_replication_batches(self):
+    async def _assign_profile_replication_batches(self) -> None:
         """If no profile replication has been done yet, allocate replication batch
         numbers to each profile to start the replication process.
         """
@@ -120,7 +123,7 @@
                 break
         logger.info("Assigned %d profile batch numbers", total)
 
-    async def _replicate_profiles(self):
+    async def _replicate_profiles(self) -> None:
         """If any profile data has been updated and not pushed to the replication targets,
         replicate it.
         """
@@ -128,7 +131,7 @@
         latest_batch = await self.store.get_latest_profile_replication_batch_number()
         if latest_batch is None:
             latest_batch = -1
-        for repl_host in self.hs.config.replicate_user_profiles_to:
+        for repl_host in self.replicate_user_profiles_to:
             if repl_host not in host_batches:
                 host_batches[repl_host] = -1
             try:
@@ -139,7 +142,7 @@
                     "Exception while replicating to %s: aborting for now", repl_host
                 )
 
-    async def _replicate_host_profile_batch(self, host, batchnum):
+    async def _replicate_host_profile_batch(self, host: str, batchnum: int) -> None:
         logger.info("Replicating profile batch %d to %s", batchnum, host)
         batch_rows = await self.store.get_profile_batch(batchnum)
         batch = {
@@ -153,7 +156,9 @@
 
         url = "https://%s/_matrix/identity/api/v1/replicate_profiles" % (host,)
         body = {"batchnum": batchnum, "batch": batch, "origin_server": self.hs.hostname}
-        signed_body = sign_json(body, self.hs.hostname, self.hs.config.signing_key[0])
+        signed_body = sign_json(
+            body, self.hs.hostname, self.hs.config.key.signing_key[0]
+        )
         try:
             await self.http_client.post_json_get_json(url, signed_body)
             await self.store.update_replication_batch_for_host(host, batchnum)
@@ -309,7 +314,7 @@
                 authenticated_entity=requester.authenticated_entity,
             )
 
-        if len(self.hs.config.replicate_user_profiles_to) > 0:
+        if len(self.replicate_user_profiles_to) > 0:
             cur_batchnum = (
                 await self.store.get_latest_profile_replication_batch_number()
             )
@@ -339,7 +344,7 @@
         users: List[UserID],
         active: bool,
         hide: bool,
-    ):
+    ) -> None:
         """
         Sets the 'active' flag on a set of user profiles. If set to false, the
         accounts are considered deactivated or hidden.
@@ -482,7 +487,7 @@
                 target_user, authenticated_entity=requester.authenticated_entity
             )
 
-        if len(self.hs.config.replicate_user_profiles_to) > 0:
+        if len(self.replicate_user_profiles_to) > 0:
             cur_batchnum = (
                 await self.store.get_latest_profile_replication_batch_number()
             )
@@ -504,14 +509,14 @@
         # start a profile replication push
         run_in_background(self._replicate_profiles)
 
-    def _validate_and_parse_media_id_from_avatar_url(self, mxc):
+    def _validate_and_parse_media_id_from_avatar_url(self, mxc: str) -> str:
         """Validate and parse a provided avatar url and return the local media id
 
         Args:
-            mxc (str): A mxc URL
+            mxc: A mxc URL
 
         Returns:
-            str: The ID of the media
+            The ID of the media
         """
         avatar_pieces = mxc.split("/")
         if len(avatar_pieces) != 4 or avatar_pieces[0] != "mxc:":
@@ -561,12 +566,8 @@
         if not self.hs.is_mine(target_user):
             return
 
-<<<<<<< HEAD
         if ratelimit:
-            await self.ratelimit(requester)
-=======
-        await self.request_ratelimiter.ratelimit(requester)
->>>>>>> 95813ff4
+            await self.request_ratelimiter.ratelimit(requester)
 
         # Do not actually update the room state for shadow-banned users.
         if requester.shadow_banned:
