# -*- coding: utf-8 -*-
# Copyright 2017 Vector Creations Ltd
# Copyright 2018 New Vector Ltd
#
# Licensed under the Apache License, Version 2.0 (the "License");
# you may not use this file except in compliance with the License.
# You may obtain a copy of the License at
#
#     http://www.apache.org/licenses/LICENSE-2.0
#
# Unless required by applicable law or agreed to in writing, software
# distributed under the License is distributed on an "AS IS" BASIS,
# WITHOUT WARRANTIES OR CONDITIONS OF ANY KIND, either express or implied.
# See the License for the specific language governing permissions and
# limitations under the License.

import logging
from typing import TYPE_CHECKING, Dict, Iterable, List, Set

from synapse.api.errors import HttpResponseException, RequestSendFailed, SynapseError
from synapse.types import GroupID, JsonDict, get_domain_from_id

if TYPE_CHECKING:
    from synapse.app.homeserver import HomeServer

logger = logging.getLogger(__name__)


def _create_rerouter(func_name):
    """Returns an async function that looks at the group id and calls the function
    on federation or the local group server if the group is local
    """

    async def f(self, group_id, *args, **kwargs):
        if not GroupID.is_valid(group_id):
            raise SynapseError(400, "%s is not a legal group ID" % (group_id,))

        if self.is_mine_id(group_id):
            return await getattr(self.groups_server_handler, func_name)(
                group_id, *args, **kwargs
            )
        else:
            destination = get_domain_from_id(group_id)

            try:
                return await getattr(self.transport_client, func_name)(
                    destination, group_id, *args, **kwargs
                )
            except HttpResponseException as e:
                # Capture errors returned by the remote homeserver and
                # re-throw specific errors as SynapseErrors. This is so
                # when the remote end responds with things like 403 Not
                # In Group, we can communicate that to the client instead
                # of a 500.
                raise e.to_synapse_error()
            except RequestSendFailed:
                raise SynapseError(502, "Failed to contact group server")

    return f


class GroupsLocalWorkerHandler:
    def __init__(self, hs: "HomeServer"):
        self.hs = hs
        self.store = hs.get_datastore()
        self.room_list_handler = hs.get_room_list_handler()
        self.groups_server_handler = hs.get_groups_server_handler()
        self.transport_client = hs.get_federation_transport_client()
        self.auth = hs.get_auth()
        self.clock = hs.get_clock()
        self.keyring = hs.get_keyring()
        self.is_mine_id = hs.is_mine_id
        self.signing_key = hs.signing_key
        self.server_name = hs.hostname
        self.notifier = hs.get_notifier()
        self.attestations = hs.get_groups_attestation_signing()

        self.profile_handler = hs.get_profile_handler()

    # The following functions merely route the query to the local groups server
    # or federation depending on if the group is local or remote

    get_group_profile = _create_rerouter("get_group_profile")
    get_rooms_in_group = _create_rerouter("get_rooms_in_group")
    get_invited_users_in_group = _create_rerouter("get_invited_users_in_group")
    get_group_category = _create_rerouter("get_group_category")
    get_group_categories = _create_rerouter("get_group_categories")
    get_group_role = _create_rerouter("get_group_role")
    get_group_roles = _create_rerouter("get_group_roles")

    async def get_group_summary(
        self, group_id: str, requester_user_id: str
    ) -> JsonDict:
        """Get the group summary for a group.

        If the group is remote we check that the users have valid attestations.
        """
        if self.is_mine_id(group_id):
            res = await self.groups_server_handler.get_group_summary(
                group_id, requester_user_id
            )
        else:
            try:
                res = await self.transport_client.get_group_summary(
                    get_domain_from_id(group_id), group_id, requester_user_id
                )
            except HttpResponseException as e:
                raise e.to_synapse_error()
            except RequestSendFailed:
                raise SynapseError(502, "Failed to contact group server")

            group_server_name = get_domain_from_id(group_id)

            # Loop through the users and validate the attestations.
            chunk = res["users_section"]["users"]
            valid_users = []
            for entry in chunk:
                g_user_id = entry["user_id"]
                attestation = entry.pop("attestation", {})
                try:
                    if get_domain_from_id(g_user_id) != group_server_name:
                        await self.attestations.verify_attestation(
                            attestation,
                            group_id=group_id,
                            user_id=g_user_id,
                            server_name=get_domain_from_id(g_user_id),
                        )
                    valid_users.append(entry)
                except Exception as e:
                    logger.info("Failed to verify user is in group: %s", e)

            res["users_section"]["users"] = valid_users

            res["users_section"]["users"].sort(key=lambda e: e.get("order", 0))
            res["rooms_section"]["rooms"].sort(key=lambda e: e.get("order", 0))

        # Add `is_publicised` flag to indicate whether the user has publicised their
        # membership of the group on their profile
        result = await self.store.get_publicised_groups_for_user(requester_user_id)
        is_publicised = group_id in result

        res.setdefault("user", {})["is_publicised"] = is_publicised

        return res

    async def get_users_in_group(
        self, group_id: str, requester_user_id: str
    ) -> JsonDict:
        """Get users in a group
        """
        if self.is_mine_id(group_id):
            return await self.groups_server_handler.get_users_in_group(
                group_id, requester_user_id
            )

        group_server_name = get_domain_from_id(group_id)

        try:
            res = await self.transport_client.get_users_in_group(
                get_domain_from_id(group_id), group_id, requester_user_id
            )
        except HttpResponseException as e:
            raise e.to_synapse_error()
        except RequestSendFailed:
            raise SynapseError(502, "Failed to contact group server")

        chunk = res["chunk"]
        valid_entries = []
        for entry in chunk:
            g_user_id = entry["user_id"]
            attestation = entry.pop("attestation", {})
            try:
                if get_domain_from_id(g_user_id) != group_server_name:
                    await self.attestations.verify_attestation(
                        attestation,
                        group_id=group_id,
                        user_id=g_user_id,
                        server_name=get_domain_from_id(g_user_id),
                    )
                valid_entries.append(entry)
            except Exception as e:
                logger.info("Failed to verify user is in group: %s", e)

        res["chunk"] = valid_entries

        return res

    async def get_joined_groups(self, user_id: str) -> JsonDict:
        group_ids = await self.store.get_joined_groups(user_id)
        return {"groups": group_ids}

    async def get_publicised_groups_for_user(self, user_id: str) -> JsonDict:
        if self.hs.is_mine_id(user_id):
            result = await self.store.get_publicised_groups_for_user(user_id)

            # Check AS associated groups for this user - this depends on the
            # RegExps in the AS registration file (under `users`)
            for app_service in self.store.get_app_services():
                result.extend(app_service.get_groups_for_user(user_id))

            return {"groups": result}
        else:
            try:
                bulk_result = await self.transport_client.bulk_get_publicised_groups(
                    get_domain_from_id(user_id), [user_id]
                )
            except HttpResponseException as e:
                raise e.to_synapse_error()
            except RequestSendFailed:
                raise SynapseError(502, "Failed to contact group server")

            result = bulk_result.get("users", {}).get(user_id)
            # TODO: Verify attestations
            return {"groups": result}

    async def bulk_get_publicised_groups(
        self, user_ids: Iterable[str], proxy: bool = True
    ) -> JsonDict:
        destinations = {}  # type: Dict[str, Set[str]]
        local_users = set()

        for user_id in user_ids:
            if self.hs.is_mine_id(user_id):
                local_users.add(user_id)
            else:
                destinations.setdefault(get_domain_from_id(user_id), set()).add(user_id)

        if not proxy and destinations:
            raise SynapseError(400, "Some user_ids are not local")

        results = {}
        failed_results = []  # type: List[str]
        for destination, dest_user_ids in destinations.items():
            try:
                r = await self.transport_client.bulk_get_publicised_groups(
                    destination, list(dest_user_ids)
                )
                results.update(r["users"])
            except Exception:
                failed_results.extend(dest_user_ids)

        for uid in local_users:
            results[uid] = await self.store.get_publicised_groups_for_user(uid)

            # Check AS associated groups for this user - this depends on the
            # RegExps in the AS registration file (under `users`)
            for app_service in self.store.get_app_services():
                results[uid].extend(app_service.get_groups_for_user(uid))

        return {"users": results}


class GroupsLocalHandler(GroupsLocalWorkerHandler):
    def __init__(self, hs: "HomeServer"):
        super().__init__(hs)

        # Ensure attestations get renewed
        hs.get_groups_attestation_renewer()

    # The following functions merely route the query to the local groups server
    # or federation depending on if the group is local or remote

    update_group_profile = _create_rerouter("update_group_profile")

    add_room_to_group = _create_rerouter("add_room_to_group")
    update_room_in_group = _create_rerouter("update_room_in_group")
    remove_room_from_group = _create_rerouter("remove_room_from_group")

    update_group_summary_room = _create_rerouter("update_group_summary_room")
    delete_group_summary_room = _create_rerouter("delete_group_summary_room")

    update_group_category = _create_rerouter("update_group_category")
    delete_group_category = _create_rerouter("delete_group_category")

    update_group_summary_user = _create_rerouter("update_group_summary_user")
    delete_group_summary_user = _create_rerouter("delete_group_summary_user")

    update_group_role = _create_rerouter("update_group_role")
    delete_group_role = _create_rerouter("delete_group_role")

    set_group_join_policy = _create_rerouter("set_group_join_policy")

    async def create_group(
        self, group_id: str, user_id: str, content: JsonDict
    ) -> JsonDict:
        """Create a group
        """

        logger.info("Asking to create group with ID: %r", group_id)

        if self.is_mine_id(group_id):
            res = await self.groups_server_handler.create_group(
                group_id, user_id, content
            )
            local_attestation = None
            remote_attestation = None
        else:
            raise SynapseError(400, "Unable to create remote groups")

        is_publicised = content.get("publicise", False)
        token = await self.store.register_user_group_membership(
            group_id,
            user_id,
            membership="join",
            is_admin=True,
            local_attestation=local_attestation,
            remote_attestation=remote_attestation,
            is_publicised=is_publicised,
        )
        self.notifier.on_new_event("groups_key", token, users=[user_id])

        return res

    async def join_group(
        self, group_id: str, user_id: str, content: JsonDict
    ) -> JsonDict:
        """Request to join a group
        """
        if self.is_mine_id(group_id):
            await self.groups_server_handler.join_group(group_id, user_id, content)
            local_attestation = None
            remote_attestation = None
        else:
            local_attestation = self.attestations.create_attestation(group_id, user_id)
            content["attestation"] = local_attestation

            try:
                res = await self.transport_client.join_group(
                    get_domain_from_id(group_id), group_id, user_id, content
                )
            except HttpResponseException as e:
                raise e.to_synapse_error()
            except RequestSendFailed:
                raise SynapseError(502, "Failed to contact group server")

            remote_attestation = res["attestation"]

            await self.attestations.verify_attestation(
                remote_attestation,
                group_id=group_id,
                user_id=user_id,
                server_name=get_domain_from_id(group_id),
            )

        # TODO: Check that the group is public and we're being added publicly
        is_publicised = content.get("publicise", False)

        token = await self.store.register_user_group_membership(
            group_id,
            user_id,
            membership="join",
            is_admin=False,
            local_attestation=local_attestation,
            remote_attestation=remote_attestation,
            is_publicised=is_publicised,
        )
        self.notifier.on_new_event("groups_key", token, users=[user_id])

        return {}

<<<<<<< HEAD
    async def force_join_user_to_group(self, group_id, user_id):
        """Forces a user to join a group.
        """
        if not self.is_mine_id(group_id):
            raise SynapseError(400, "Can only affect local groups")

        if not self.is_mine_id(user_id):
            raise SynapseError(400, "Can only affect local users")

        # Bypass the group server to avoid business logic regarding whether or not
        # the user can actually join.
        await self.store.add_user_to_group(group_id, user_id)

        token = await self.store.register_user_group_membership(
            group_id,
            user_id,
            membership="join",
            is_admin=False,
            local_attestation=None,
            remote_attestation=None,
            is_publicised=False,
        )
        self.notifier.on_new_event("groups_key", token, users=[user_id])

        return {}

    async def accept_invite(self, group_id, user_id, content):
=======
    async def accept_invite(
        self, group_id: str, user_id: str, content: JsonDict
    ) -> JsonDict:
>>>>>>> eec9ab32
        """Accept an invite to a group
        """
        if self.is_mine_id(group_id):
            await self.groups_server_handler.accept_invite(group_id, user_id, content)
            local_attestation = None
            remote_attestation = None
        else:
            local_attestation = self.attestations.create_attestation(group_id, user_id)
            content["attestation"] = local_attestation

            try:
                res = await self.transport_client.accept_group_invite(
                    get_domain_from_id(group_id), group_id, user_id, content
                )
            except HttpResponseException as e:
                raise e.to_synapse_error()
            except RequestSendFailed:
                raise SynapseError(502, "Failed to contact group server")

            remote_attestation = res["attestation"]

            await self.attestations.verify_attestation(
                remote_attestation,
                group_id=group_id,
                user_id=user_id,
                server_name=get_domain_from_id(group_id),
            )

        # TODO: Check that the group is public and we're being added publicly
        is_publicised = content.get("publicise", False)

        token = await self.store.register_user_group_membership(
            group_id,
            user_id,
            membership="join",
            is_admin=False,
            local_attestation=local_attestation,
            remote_attestation=remote_attestation,
            is_publicised=is_publicised,
        )
        self.notifier.on_new_event("groups_key", token, users=[user_id])

        return {}

    async def invite(
        self, group_id: str, user_id: str, requester_user_id: str, config: JsonDict
    ) -> JsonDict:
        """Invite a user to a group
        """
        content = {"requester_user_id": requester_user_id, "config": config}
        if self.is_mine_id(group_id):
            res = await self.groups_server_handler.invite_to_group(
                group_id, user_id, requester_user_id, content
            )
        else:
            try:
                res = await self.transport_client.invite_to_group(
                    get_domain_from_id(group_id),
                    group_id,
                    user_id,
                    requester_user_id,
                    content,
                )
            except HttpResponseException as e:
                raise e.to_synapse_error()
            except RequestSendFailed:
                raise SynapseError(502, "Failed to contact group server")

        return res

    async def on_invite(
        self, group_id: str, user_id: str, content: JsonDict
    ) -> JsonDict:
        """One of our users were invited to a group
        """
        # TODO: Support auto join and rejection

        if not self.is_mine_id(user_id):
            raise SynapseError(400, "User not on this server")

        local_profile = {}
        if "profile" in content:
            if "name" in content["profile"]:
                local_profile["name"] = content["profile"]["name"]
            if "avatar_url" in content["profile"]:
                local_profile["avatar_url"] = content["profile"]["avatar_url"]

        token = await self.store.register_user_group_membership(
            group_id,
            user_id,
            membership="invite",
            content={"profile": local_profile, "inviter": content["inviter"]},
        )
        self.notifier.on_new_event("groups_key", token, users=[user_id])
        try:
            user_profile = await self.profile_handler.get_profile(user_id)
        except Exception as e:
            logger.warning("No profile for user %s: %s", user_id, e)
            user_profile = {}

        return {"state": "invite", "user_profile": user_profile}

    async def remove_user_from_group(
        self, group_id: str, user_id: str, requester_user_id: str, content: JsonDict
    ) -> JsonDict:
        """Remove a user from a group
        """
        if user_id == requester_user_id:
            token = await self.store.register_user_group_membership(
                group_id, user_id, membership="leave"
            )
            self.notifier.on_new_event("groups_key", token, users=[user_id])

            # TODO: Should probably remember that we tried to leave so that we can
            # retry if the group server is currently down.

        if self.is_mine_id(group_id):
            res = await self.groups_server_handler.remove_user_from_group(
                group_id, user_id, requester_user_id, content
            )
        else:
            content["requester_user_id"] = requester_user_id
            try:
                res = await self.transport_client.remove_user_from_group(
                    get_domain_from_id(group_id),
                    group_id,
                    requester_user_id,
                    user_id,
                    content,
                )
            except HttpResponseException as e:
                raise e.to_synapse_error()
            except RequestSendFailed:
                raise SynapseError(502, "Failed to contact group server")

        return res

    async def user_removed_from_group(
        self, group_id: str, user_id: str, content: JsonDict
    ) -> None:
        """One of our users was removed/kicked from a group
        """
        # TODO: Check if user in group
        token = await self.store.register_user_group_membership(
            group_id, user_id, membership="leave"
        )
        self.notifier.on_new_event("groups_key", token, users=[user_id])<|MERGE_RESOLUTION|>--- conflicted
+++ resolved
@@ -358,7 +358,6 @@
 
         return {}
 
-<<<<<<< HEAD
     async def force_join_user_to_group(self, group_id, user_id):
         """Forces a user to join a group.
         """
@@ -385,12 +384,9 @@
 
         return {}
 
-    async def accept_invite(self, group_id, user_id, content):
-=======
     async def accept_invite(
         self, group_id: str, user_id: str, content: JsonDict
     ) -> JsonDict:
->>>>>>> eec9ab32
         """Accept an invite to a group
         """
         if self.is_mine_id(group_id):
