--- conflicted
+++ resolved
@@ -318,9 +318,6 @@
         new_room: bool = False,
         require_consent: bool = True,
     ) -> Tuple[str, int]:
-<<<<<<< HEAD
-        """Update a user's membership in a room"""
-=======
         """Update a user's membership in a room.
 
         Params:
@@ -346,7 +343,6 @@
             await self.clock.sleep(random.randint(1, 10))
             raise ShadowBanError()
 
->>>>>>> 56efa9ec
         key = (room_id,)
 
         with (await self.member_linearizer.queue(key)):
