# -*- coding: utf-8 -*-
# Copyright 2014-2016 OpenMarket Ltd
#
# Licensed under the Apache License, Version 2.0 (the "License");
# you may not use this file except in compliance with the License.
# You may obtain a copy of the License at
#
#     http://www.apache.org/licenses/LICENSE-2.0
#
# Unless required by applicable law or agreed to in writing, software
# distributed under the License is distributed on an "AS IS" BASIS,
# WITHOUT WARRANTIES OR CONDITIONS OF ANY KIND, either express or implied.
# See the License for the specific language governing permissions and
# limitations under the License.


import logging
import string

from twisted.internet import defer

from synapse.api.constants import MAX_ALIAS_LENGTH, EventTypes
from synapse.api.errors import (
    AuthError,
    CodeMessageException,
    Codes,
    NotFoundError,
    StoreError,
    SynapseError,
)
from synapse.types import RoomAlias, UserID, get_domain_from_id

from ._base import BaseHandler

logger = logging.getLogger(__name__)


class DirectoryHandler(BaseHandler):
    MAX_ALIAS_LENGTH = 255

    def __init__(self, hs):
        super(DirectoryHandler, self).__init__(hs)

        self.state = hs.get_state_handler()
        self.appservice_handler = hs.get_application_service_handler()
        self.event_creation_handler = hs.get_event_creation_handler()
        self.store = hs.get_datastore()
        self.config = hs.config
        self.enable_room_list_search = hs.config.enable_room_list_search
        self.require_membership = hs.config.require_membership_for_aliases

        self.federation = hs.get_federation_client()
        hs.get_federation_registry().register_query_handler(
            "directory", self.on_directory_query
        )

        self.spam_checker = hs.get_spam_checker()

    @defer.inlineCallbacks
    def _create_association(self, room_alias, room_id, servers=None, creator=None):
        # general association creation for both human users and app services

        for wchar in string.whitespace:
            if wchar in room_alias.localpart:
                raise SynapseError(400, "Invalid characters in room alias")

        if not self.hs.is_mine(room_alias):
            raise SynapseError(400, "Room alias must be local")
            # TODO(erikj): Change this.

        # TODO(erikj): Add transactions.
        # TODO(erikj): Check if there is a current association.
        if not servers:
            users = yield self.state.get_current_users_in_room(room_id)
            servers = set(get_domain_from_id(u) for u in users)

        if not servers:
            raise SynapseError(400, "Failed to get server list")

        yield self.store.create_room_alias_association(
            room_alias,
            room_id,
            servers,
            creator=creator,
        )

    @defer.inlineCallbacks
    def create_association(self, requester, room_alias, room_id, servers=None,
                           send_event=True, check_membership=True):
        """Attempt to create a new alias

        Args:
            requester (Requester)
            room_alias (RoomAlias)
            room_id (str)
            servers (list[str]|None): List of servers that others servers
                should try and join via
            send_event (bool): Whether to send an updated m.room.aliases event
            check_membership (bool): Whether to check if the user is in the room
                before the alias can be set (if the server's config requires it).

        Returns:
            Deferred
        """

        user_id = requester.user.to_string()

<<<<<<< HEAD
        if len(room_alias.to_string()) > self.MAX_ALIAS_LENGTH:
            raise SynapseError(
                400,
                "Can't create aliases longer than %s characters" % self.MAX_ALIAS_LENGTH,
=======
        if len(room_alias.to_string()) > MAX_ALIAS_LENGTH:
            raise SynapseError(
                400,
                "Can't create aliases longer than %s characters" % MAX_ALIAS_LENGTH,
>>>>>>> 2e1129b5
                Codes.INVALID_PARAM,
            )

        service = requester.app_service
        if service:
            if not service.is_interested_in_alias(room_alias.to_string()):
                raise SynapseError(
                    400, "This application service has not reserved"
                    " this kind of alias.", errcode=Codes.EXCLUSIVE
                )
        else:
            if self.require_membership and check_membership:
                rooms_for_user = yield self.store.get_rooms_for_user(user_id)
                if room_id not in rooms_for_user:
                    raise AuthError(
                        403,
                        "You must be in the room to create an alias for it",
                    )

            if not self.spam_checker.user_may_create_room_alias(user_id, room_alias):
                raise AuthError(
                    403, "This user is not permitted to create this alias",
                )

            if not self.config.is_alias_creation_allowed(
                user_id, room_id, room_alias.to_string(),
            ):
                # Lets just return a generic message, as there may be all sorts of
                # reasons why we said no. TODO: Allow configurable error messages
                # per alias creation rule?
                raise SynapseError(
                    403, "Not allowed to create alias",
                )

            can_create = yield self.can_modify_alias(
                room_alias,
                user_id=user_id
            )
            if not can_create:
                raise AuthError(
                    400, "This alias is reserved by an application service.",
                    errcode=Codes.EXCLUSIVE
                )

        yield self._create_association(room_alias, room_id, servers, creator=user_id)
        if send_event:
            yield self.send_room_alias_update_event(
                requester,
                room_id
            )

    @defer.inlineCallbacks
    def delete_association(self, requester, room_alias, send_event=True):
        """Remove an alias from the directory

        (this is only meant for human users; AS users should call
        delete_appservice_association)

        Args:
            requester (Requester):
            room_alias (RoomAlias):
            send_event (bool): Whether to send an updated m.room.aliases event.
                Note that, if we delete the canonical alias, we will always attempt
                to send an m.room.canonical_alias event

        Returns:
            Deferred[unicode]: room id that the alias used to point to

        Raises:
            NotFoundError: if the alias doesn't exist

            AuthError: if the user doesn't have perms to delete the alias (ie, the user
                is neither the creator of the alias, nor a server admin.

            SynapseError: if the alias belongs to an AS
        """
        user_id = requester.user.to_string()

        try:
            can_delete = yield self._user_can_delete_alias(room_alias, user_id)
        except StoreError as e:
            if e.code == 404:
                raise NotFoundError("Unknown room alias")
            raise

        if not can_delete:
            raise AuthError(
                403, "You don't have permission to delete the alias.",
            )

        can_delete = yield self.can_modify_alias(
            room_alias,
            user_id=user_id
        )
        if not can_delete:
            raise SynapseError(
                400, "This alias is reserved by an application service.",
                errcode=Codes.EXCLUSIVE
            )

        room_id = yield self._delete_association(room_alias)

        try:
            if send_event:
                yield self.send_room_alias_update_event(
                    requester,
                    room_id
                )

            yield self._update_canonical_alias(
                requester,
                requester.user.to_string(),
                room_id,
                room_alias,
            )
        except AuthError as e:
            logger.info("Failed to update alias events: %s", e)

        defer.returnValue(room_id)

    @defer.inlineCallbacks
    def delete_appservice_association(self, service, room_alias):
        if not service.is_interested_in_alias(room_alias.to_string()):
            raise SynapseError(
                400,
                "This application service has not reserved this kind of alias",
                errcode=Codes.EXCLUSIVE
            )
        yield self._delete_association(room_alias)

    @defer.inlineCallbacks
    def _delete_association(self, room_alias):
        if not self.hs.is_mine(room_alias):
            raise SynapseError(400, "Room alias must be local")

        room_id = yield self.store.delete_room_alias(room_alias)

        defer.returnValue(room_id)

    @defer.inlineCallbacks
    def get_association(self, room_alias):
        room_id = None
        if self.hs.is_mine(room_alias):
            result = yield self.get_association_from_room_alias(
                room_alias
            )

            if result:
                room_id = result.room_id
                servers = result.servers
        else:
            try:
                result = yield self.federation.make_query(
                    destination=room_alias.domain,
                    query_type="directory",
                    args={
                        "room_alias": room_alias.to_string(),
                    },
                    retry_on_dns_fail=False,
                    ignore_backoff=True,
                )
            except CodeMessageException as e:
                logging.warn("Error retrieving alias")
                if e.code == 404:
                    result = None
                else:
                    raise

            if result and "room_id" in result and "servers" in result:
                room_id = result["room_id"]
                servers = result["servers"]

        if not room_id:
            raise SynapseError(
                404,
                "Room alias %s not found" % (room_alias.to_string(),),
                Codes.NOT_FOUND
            )

        users = yield self.state.get_current_users_in_room(room_id)
        extra_servers = set(get_domain_from_id(u) for u in users)
        servers = set(extra_servers) | set(servers)

        # If this server is in the list of servers, return it first.
        if self.server_name in servers:
            servers = (
                [self.server_name] +
                [s for s in servers if s != self.server_name]
            )
        else:
            servers = list(servers)

        defer.returnValue({
            "room_id": room_id,
            "servers": servers,
        })
        return

    @defer.inlineCallbacks
    def on_directory_query(self, args):
        room_alias = RoomAlias.from_string(args["room_alias"])
        if not self.hs.is_mine(room_alias):
            raise SynapseError(
                400, "Room Alias is not hosted on this Home Server"
            )

        result = yield self.get_association_from_room_alias(
            room_alias
        )

        if result is not None:
            defer.returnValue({
                "room_id": result.room_id,
                "servers": result.servers,
            })
        else:
            raise SynapseError(
                404,
                "Room alias %r not found" % (room_alias.to_string(),),
                Codes.NOT_FOUND
            )

    @defer.inlineCallbacks
    def send_room_alias_update_event(self, requester, room_id):
        aliases = yield self.store.get_aliases_for_room(room_id)

        yield self.event_creation_handler.create_and_send_nonmember_event(
            requester,
            {
                "type": EventTypes.Aliases,
                "state_key": self.hs.hostname,
                "room_id": room_id,
                "sender": requester.user.to_string(),
                "content": {"aliases": aliases},
            },
            ratelimit=False
        )

    @defer.inlineCallbacks
    def _update_canonical_alias(self, requester, user_id, room_id, room_alias):
        alias_event = yield self.state.get_current_state(
            room_id, EventTypes.CanonicalAlias, ""
        )

        alias_str = room_alias.to_string()
        if not alias_event or alias_event.content.get("alias", "") != alias_str:
            return

        yield self.event_creation_handler.create_and_send_nonmember_event(
            requester,
            {
                "type": EventTypes.CanonicalAlias,
                "state_key": "",
                "room_id": room_id,
                "sender": user_id,
                "content": {},
            },
            ratelimit=False
        )

    @defer.inlineCallbacks
    def get_association_from_room_alias(self, room_alias):
        result = yield self.store.get_association_from_room_alias(
            room_alias
        )
        if not result:
            # Query AS to see if it exists
            as_handler = self.appservice_handler
            result = yield as_handler.query_room_alias_exists(room_alias)
        defer.returnValue(result)

    def can_modify_alias(self, alias, user_id=None):
        # Any application service "interested" in an alias they are regexing on
        # can modify the alias.
        # Users can only modify the alias if ALL the interested services have
        # non-exclusive locks on the alias (or there are no interested services)
        services = self.store.get_app_services()
        interested_services = [
            s for s in services if s.is_interested_in_alias(alias.to_string())
        ]

        for service in interested_services:
            if user_id == service.sender:
                # this user IS the app service so they can do whatever they like
                return defer.succeed(True)
            elif service.is_exclusive_alias(alias.to_string()):
                # another service has an exclusive lock on this alias.
                return defer.succeed(False)
        # either no interested services, or no service with an exclusive lock
        return defer.succeed(True)

    @defer.inlineCallbacks
    def _user_can_delete_alias(self, alias, user_id):
        creator = yield self.store.get_room_alias_creator(alias.to_string())

        if creator is not None and creator == user_id:
            defer.returnValue(True)

        is_admin = yield self.auth.is_server_admin(UserID.from_string(user_id))
        defer.returnValue(is_admin)

    @defer.inlineCallbacks
    def edit_published_room_list(self, requester, room_id, visibility):
        """Edit the entry of the room in the published room list.

        requester
        room_id (str)
        visibility (str): "public" or "private"
        """
        user_id = requester.user.to_string()

        if not self.spam_checker.user_may_publish_room(user_id, room_id):
            raise AuthError(
                403,
                "This user is not permitted to publish rooms to the room list"
            )

        if requester.is_guest:
            raise AuthError(403, "Guests cannot edit the published room list")

        if visibility not in ["public", "private"]:
            raise SynapseError(400, "Invalid visibility setting")

        if visibility == "public" and not self.enable_room_list_search:
            # The room list has been disabled.
            raise AuthError(
                403,
                "This user is not permitted to publish rooms to the room list"
            )

        room = yield self.store.get_room(room_id)
        if room is None:
            raise SynapseError(400, "Unknown room")

        yield self.auth.check_can_change_room_list(room_id, requester.user)

        making_public = visibility == "public"
        if making_public:
            room_aliases = yield self.store.get_aliases_for_room(room_id)
            canonical_alias = yield self.store.get_canonical_alias_for_room(room_id)
            if canonical_alias:
                room_aliases.append(canonical_alias)

            if not self.config.is_publishing_room_allowed(
                user_id, room_id, room_aliases,
            ):
                # Lets just return a generic message, as there may be all sorts of
                # reasons why we said no. TODO: Allow configurable error messages
                # per alias creation rule?
                raise SynapseError(
                    403, "Not allowed to publish room",
                )

        yield self.store.set_room_is_public(room_id, making_public)

    @defer.inlineCallbacks
    def edit_published_appservice_room_list(self, appservice_id, network_id,
                                            room_id, visibility):
        """Add or remove a room from the appservice/network specific public
        room list.

        Args:
            appservice_id (str): ID of the appservice that owns the list
            network_id (str): The ID of the network the list is associated with
            room_id (str)
            visibility (str): either "public" or "private"
        """
        if visibility not in ["public", "private"]:
            raise SynapseError(400, "Invalid visibility setting")

        yield self.store.set_room_is_public_appservice(
            room_id, appservice_id, network_id, visibility == "public"
        )<|MERGE_RESOLUTION|>--- conflicted
+++ resolved
@@ -36,7 +36,6 @@
 
 
 class DirectoryHandler(BaseHandler):
-    MAX_ALIAS_LENGTH = 255
 
     def __init__(self, hs):
         super(DirectoryHandler, self).__init__(hs)
@@ -105,17 +104,10 @@
 
         user_id = requester.user.to_string()
 
-<<<<<<< HEAD
-        if len(room_alias.to_string()) > self.MAX_ALIAS_LENGTH:
-            raise SynapseError(
-                400,
-                "Can't create aliases longer than %s characters" % self.MAX_ALIAS_LENGTH,
-=======
         if len(room_alias.to_string()) > MAX_ALIAS_LENGTH:
             raise SynapseError(
                 400,
                 "Can't create aliases longer than %s characters" % MAX_ALIAS_LENGTH,
->>>>>>> 2e1129b5
                 Codes.INVALID_PARAM,
             )
 
