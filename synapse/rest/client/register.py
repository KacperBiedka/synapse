--- conflicted
+++ resolved
@@ -14,14 +14,10 @@
 # limitations under the License.
 import logging
 import random
-<<<<<<< HEAD
 import re
-from typing import List, Union
-=======
 from typing import TYPE_CHECKING, List, Optional, Tuple
 
 from twisted.web.server import Request
->>>>>>> 9ffa787e
 
 import synapse
 import synapse.api.auth
@@ -798,19 +794,11 @@
 
     async def _do_appservice_registration(
         self,
-<<<<<<< HEAD
-        username,
-        as_token,
-        body,
-        should_issue_refresh_token: bool = False,
-    ):
-=======
         username: str,
         as_token: str,
         body: JsonDict,
         should_issue_refresh_token: bool = False,
     ) -> JsonDict:
->>>>>>> 9ffa787e
         user_id = await self.registration_handler.appservice_register(
             username, as_token
         )
