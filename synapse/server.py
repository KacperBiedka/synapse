# -*- coding: utf-8 -*-
# Copyright 2014-2016 OpenMarket Ltd
# Copyright 2017-2018 New Vector Ltd
# Copyright 2019 The Matrix.org Foundation C.I.C.
#
# Licensed under the Apache License, Version 2.0 (the "License");
# you may not use this file except in compliance with the License.
# You may obtain a copy of the License at
#
#     http://www.apache.org/licenses/LICENSE-2.0
#
# Unless required by applicable law or agreed to in writing, software
# distributed under the License is distributed on an "AS IS" BASIS,
# WITHOUT WARRANTIES OR CONDITIONS OF ANY KIND, either express or implied.
# See the License for the specific language governing permissions and
# limitations under the License.


# This file provides some classes for setting up (partially-populated)
# homeservers; either as a full homeserver as a real application, or a small
# partial one for unit test mocking.

# Imports required for the default HomeServer() implementation
import abc
import logging
import os

from twisted.mail.smtp import sendmail

from synapse.api.auth import Auth
from synapse.api.filtering import Filtering
from synapse.api.ratelimiting import Ratelimiter
from synapse.appservice.api import ApplicationServiceApi
from synapse.appservice.scheduler import ApplicationServiceScheduler
from synapse.config.homeserver import HomeServerConfig
from synapse.crypto import context_factory
from synapse.crypto.context_factory import RegularPolicyForHTTPS
from synapse.crypto.keyring import Keyring
from synapse.events.builder import EventBuilderFactory
from synapse.events.spamcheck import SpamChecker
from synapse.events.third_party_rules import ThirdPartyEventRules
from synapse.events.utils import EventClientSerializer
from synapse.federation.federation_client import FederationClient
from synapse.federation.federation_server import (
    FederationHandlerRegistry,
    FederationServer,
    ReplicationFederationHandlerRegistry,
)
from synapse.federation.send_queue import FederationRemoteSendQueue
from synapse.federation.sender import FederationSender
from synapse.federation.transport.client import TransportLayerClient
from synapse.groups.attestations import GroupAttestationSigning, GroupAttestionRenewer
from synapse.groups.groups_server import GroupsServerHandler, GroupsServerWorkerHandler
from synapse.handlers import Handlers
from synapse.handlers.account_validity import AccountValidityHandler
from synapse.handlers.acme import AcmeHandler
from synapse.handlers.appservice import ApplicationServicesHandler
from synapse.handlers.auth import AuthHandler, MacaroonGenerator
from synapse.handlers.cas_handler import CasHandler
from synapse.handlers.deactivate_account import DeactivateAccountHandler
from synapse.handlers.device import DeviceHandler, DeviceWorkerHandler
from synapse.handlers.devicemessage import DeviceMessageHandler
from synapse.handlers.e2e_keys import E2eKeysHandler
from synapse.handlers.e2e_room_keys import E2eRoomKeysHandler
from synapse.handlers.events import EventHandler, EventStreamHandler
from synapse.handlers.groups_local import GroupsLocalHandler, GroupsLocalWorkerHandler
from synapse.handlers.initial_sync import InitialSyncHandler
from synapse.handlers.message import EventCreationHandler, MessageHandler
from synapse.handlers.pagination import PaginationHandler
from synapse.handlers.password_policy import PasswordPolicyHandler
from synapse.handlers.presence import PresenceHandler
from synapse.handlers.profile import BaseProfileHandler, MasterProfileHandler
from synapse.handlers.read_marker import ReadMarkerHandler
from synapse.handlers.receipts import ReceiptsHandler
from synapse.handlers.register import RegistrationHandler
from synapse.handlers.room import RoomContextHandler, RoomCreationHandler
from synapse.handlers.room_list import RoomListHandler
from synapse.handlers.room_member import RoomMemberMasterHandler
from synapse.handlers.room_member_worker import RoomMemberWorkerHandler
from synapse.handlers.set_password import SetPasswordHandler
from synapse.handlers.stats import StatsHandler
from synapse.handlers.sync import SyncHandler
from synapse.handlers.typing import TypingHandler
from synapse.handlers.user_directory import UserDirectoryHandler
from synapse.http.client import InsecureInterceptableContextFactory, SimpleHttpClient
from synapse.http.matrixfederationclient import MatrixFederationHttpClient
from synapse.notifier import Notifier
from synapse.push.action_generator import ActionGenerator
from synapse.push.pusherpool import PusherPool
from synapse.replication.tcp.client import ReplicationDataHandler
from synapse.replication.tcp.handler import ReplicationCommandHandler
from synapse.replication.tcp.resource import ReplicationStreamer
from synapse.rest.media.v1.media_repository import (
    MediaRepository,
    MediaRepositoryResource,
)
from synapse.secrets import Secrets
from synapse.server_notices.server_notices_manager import ServerNoticesManager
from synapse.server_notices.server_notices_sender import ServerNoticesSender
from synapse.server_notices.worker_server_notices_sender import (
    WorkerServerNoticesSender,
)
from synapse.state import StateHandler, StateResolutionHandler
from synapse.storage import DataStores, Storage
from synapse.streams.events import EventSources
from synapse.util import Clock
from synapse.util.distributor import Distributor
from synapse.util.stringutils import random_string

logger = logging.getLogger(__name__)


class HomeServer(object):
    """A basic homeserver object without lazy component builders.

    This will need all of the components it requires to either be passed as
    constructor arguments, or the relevant methods overriding to create them.
    Typically this would only be used for unit tests.

    For every dependency in the DEPENDENCIES list below, this class creates one
    method,
        def get_DEPENDENCY(self)
    which returns the value of that dependency. If no value has yet been set
    nor was provided to the constructor, it will attempt to call a lazy builder
    method called
        def build_DEPENDENCY(self)
    which must be implemented by the subclass. This code may call any of the
    required "get" methods on the instance to obtain the sub-dependencies that
    one requires.

    Attributes:
        config (synapse.config.homeserver.HomeserverConfig):
        _listening_services (list[twisted.internet.tcp.Port]): TCP ports that
            we are listening on to provide HTTP services.
    """

    __metaclass__ = abc.ABCMeta

    DEPENDENCIES = [
        "http_client",
        "federation_client",
        "federation_server",
        "handlers",
        "auth",
        "room_creation_handler",
        "state_handler",
        "state_resolution_handler",
        "presence_handler",
        "sync_handler",
        "typing_handler",
        "room_list_handler",
        "acme_handler",
        "auth_handler",
        "device_handler",
        "stats_handler",
        "e2e_keys_handler",
        "e2e_room_keys_handler",
        "event_handler",
        "event_stream_handler",
        "initial_sync_handler",
        "application_service_api",
        "application_service_scheduler",
        "application_service_handler",
        "device_message_handler",
        "profile_handler",
        "event_creation_handler",
        "deactivate_account_handler",
        "set_password_handler",
        "notifier",
        "event_sources",
        "keyring",
        "pusherpool",
        "event_builder_factory",
        "filtering",
        "http_client_context_factory",
        "proxied_http_client",
        "simple_http_client",
        "proxied_http_client",
        "media_repository",
        "media_repository_resource",
        "federation_transport_client",
        "federation_sender",
        "receipts_handler",
        "macaroon_generator",
        "tcp_replication",
        "read_marker_handler",
        "action_generator",
        "user_directory_handler",
        "groups_local_handler",
        "groups_server_handler",
        "groups_attestation_signing",
        "groups_attestation_renewer",
        "secrets",
        "spam_checker",
        "third_party_event_rules",
        "room_member_handler",
        "federation_registry",
        "server_notices_manager",
        "server_notices_sender",
        "message_handler",
        "pagination_handler",
        "room_context_handler",
        "sendmail",
        "registration_handler",
        "account_validity_handler",
        "cas_handler",
        "saml_handler",
        "event_client_serializer",
        "password_policy_handler",
        "storage",
<<<<<<< HEAD
        "password_policy_handler",
=======
        "replication_streamer",
        "replication_data_handler",
>>>>>>> 45c8b1c6
    ]

    REQUIRED_ON_MASTER_STARTUP = ["user_directory_handler", "stats_handler"]

    # This is overridden in derived application classes
    # (such as synapse.app.homeserver.SynapseHomeServer) and gives the class to be
    # instantiated during setup() for future return by get_datastore()
    DATASTORE_CLASS = abc.abstractproperty()

    def __init__(self, hostname: str, config: HomeServerConfig, reactor=None, **kwargs):
        """
        Args:
            hostname : The hostname for the server.
            config: The full config for the homeserver.
        """
        if not reactor:
            from twisted.internet import reactor

        self._reactor = reactor
        self.hostname = hostname
        self.config = config
        self._building = {}
        self._listening_services = []
        self.start_time = None

        self._instance_id = random_string(5)
        self._instance_name = config.worker_name or "master"

        self.clock = Clock(reactor)
        self.distributor = Distributor()
        self.ratelimiter = Ratelimiter()
        self.admin_redaction_ratelimiter = Ratelimiter()
        self.registration_ratelimiter = Ratelimiter()

        self.datastores = None

        # Other kwargs are explicit dependencies
        for depname in kwargs:
            setattr(self, depname, kwargs[depname])

    def get_instance_id(self):
        """A unique ID for this synapse process instance.

        This is used to distinguish running instances in worker-based
        deployments.
        """
        return self._instance_id

    def get_instance_name(self) -> str:
        """A unique name for this synapse process.

        Used to identify the process over replication and in config. Does not
        change over restarts.
        """
        return self._instance_name

    def setup(self):
        logger.info("Setting up.")
        self.start_time = int(self.get_clock().time())
        self.datastores = DataStores(self.DATASTORE_CLASS, self)
        logger.info("Finished setting up.")

    def setup_master(self):
        """
        Some handlers have side effects on instantiation (like registering
        background updates). This function causes them to be fetched, and
        therefore instantiated, to run those side effects.
        """
        for i in self.REQUIRED_ON_MASTER_STARTUP:
            getattr(self, "get_" + i)()

    def get_reactor(self):
        """
        Fetch the Twisted reactor in use by this HomeServer.
        """
        return self._reactor

    def get_ip_from_request(self, request):
        # X-Forwarded-For is handled by our custom request type.
        return request.getClientIP()

    def is_mine(self, domain_specific_string):
        return domain_specific_string.domain == self.hostname

    def is_mine_id(self, string):
        return string.split(":", 1)[1] == self.hostname

    def get_clock(self):
        return self.clock

    def get_datastore(self):
        return self.datastores.main

    def get_datastores(self):
        return self.datastores

    def get_config(self):
        return self.config

    def get_distributor(self):
        return self.distributor

    def get_ratelimiter(self):
        return self.ratelimiter

    def get_registration_ratelimiter(self):
        return self.registration_ratelimiter

    def get_admin_redaction_ratelimiter(self):
        return self.admin_redaction_ratelimiter

    def build_federation_client(self):
        return FederationClient(self)

    def build_federation_server(self):
        return FederationServer(self)

    def build_handlers(self):
        return Handlers(self)

    def build_notifier(self):
        return Notifier(self)

    def build_auth(self):
        return Auth(self)

    def build_http_client_context_factory(self):
        return (
            InsecureInterceptableContextFactory()
            if self.config.use_insecure_ssl_client_just_for_testing_do_not_use
            else RegularPolicyForHTTPS()
        )

    def build_simple_http_client(self):
        return SimpleHttpClient(self)

    def build_proxied_http_client(self):
        return SimpleHttpClient(
            self,
            http_proxy=os.getenvb(b"http_proxy"),
            https_proxy=os.getenvb(b"HTTPS_PROXY"),
        )

    def build_room_creation_handler(self):
        return RoomCreationHandler(self)

    def build_sendmail(self):
        return sendmail

    def build_state_handler(self):
        return StateHandler(self)

    def build_state_resolution_handler(self):
        return StateResolutionHandler(self)

    def build_presence_handler(self):
        return PresenceHandler(self)

    def build_typing_handler(self):
        return TypingHandler(self)

    def build_sync_handler(self):
        return SyncHandler(self)

    def build_room_list_handler(self):
        return RoomListHandler(self)

    def build_auth_handler(self):
        return AuthHandler(self)

    def build_macaroon_generator(self):
        return MacaroonGenerator(self)

    def build_device_handler(self):
        if self.config.worker_app:
            return DeviceWorkerHandler(self)
        else:
            return DeviceHandler(self)

    def build_device_message_handler(self):
        return DeviceMessageHandler(self)

    def build_e2e_keys_handler(self):
        return E2eKeysHandler(self)

    def build_e2e_room_keys_handler(self):
        return E2eRoomKeysHandler(self)

    def build_acme_handler(self):
        return AcmeHandler(self)

    def build_application_service_api(self):
        return ApplicationServiceApi(self)

    def build_application_service_scheduler(self):
        return ApplicationServiceScheduler(self)

    def build_application_service_handler(self):
        return ApplicationServicesHandler(self)

    def build_event_handler(self):
        return EventHandler(self)

    def build_event_stream_handler(self):
        return EventStreamHandler(self)

    def build_initial_sync_handler(self):
        return InitialSyncHandler(self)

    def build_profile_handler(self):
        if self.config.worker_app:
            return BaseProfileHandler(self)
        else:
            return MasterProfileHandler(self)

    def build_event_creation_handler(self):
        return EventCreationHandler(self)

    def build_deactivate_account_handler(self):
        return DeactivateAccountHandler(self)

    def build_set_password_handler(self):
        return SetPasswordHandler(self)

    def build_event_sources(self):
        return EventSources(self)

    def build_keyring(self):
        return Keyring(self)

    def build_event_builder_factory(self):
        return EventBuilderFactory(self)

    def build_filtering(self):
        return Filtering(self)

    def build_pusherpool(self):
        return PusherPool(self)

    def build_http_client(self):
        tls_client_options_factory = context_factory.FederationPolicyForHTTPS(
            self.config
        )
        return MatrixFederationHttpClient(self, tls_client_options_factory)

    def build_media_repository_resource(self):
        # build the media repo resource. This indirects through the HomeServer
        # to ensure that we only have a single instance of
        return MediaRepositoryResource(self)

    def build_media_repository(self):
        return MediaRepository(self)

    def build_federation_transport_client(self):
        return TransportLayerClient(self)

    def build_federation_sender(self):
        if self.should_send_federation():
            return FederationSender(self)
        elif not self.config.worker_app:
            return FederationRemoteSendQueue(self)
        else:
            raise Exception("Workers cannot send federation traffic")

    def build_receipts_handler(self):
        return ReceiptsHandler(self)

    def build_read_marker_handler(self):
        return ReadMarkerHandler(self)

    def build_tcp_replication(self):
        return ReplicationCommandHandler(self)

    def build_action_generator(self):
        return ActionGenerator(self)

    def build_user_directory_handler(self):
        return UserDirectoryHandler(self)

    def build_groups_local_handler(self):
        if self.config.worker_app:
            return GroupsLocalWorkerHandler(self)
        else:
            return GroupsLocalHandler(self)

    def build_groups_server_handler(self):
        if self.config.worker_app:
            return GroupsServerWorkerHandler(self)
        else:
            return GroupsServerHandler(self)

    def build_groups_attestation_signing(self):
        return GroupAttestationSigning(self)

    def build_groups_attestation_renewer(self):
        return GroupAttestionRenewer(self)

    def build_secrets(self):
        return Secrets()

    def build_stats_handler(self):
        return StatsHandler(self)

    def build_spam_checker(self):
        return SpamChecker(self)

    def build_third_party_event_rules(self):
        return ThirdPartyEventRules(self)

    def build_room_member_handler(self):
        if self.config.worker_app:
            return RoomMemberWorkerHandler(self)
        return RoomMemberMasterHandler(self)

    def build_federation_registry(self):
        if self.config.worker_app:
            return ReplicationFederationHandlerRegistry(self)
        else:
            return FederationHandlerRegistry()

    def build_server_notices_manager(self):
        if self.config.worker_app:
            raise Exception("Workers cannot send server notices")
        return ServerNoticesManager(self)

    def build_server_notices_sender(self):
        if self.config.worker_app:
            return WorkerServerNoticesSender(self)
        return ServerNoticesSender(self)

    def build_message_handler(self):
        return MessageHandler(self)

    def build_pagination_handler(self):
        return PaginationHandler(self)

    def build_room_context_handler(self):
        return RoomContextHandler(self)

    def build_registration_handler(self):
        return RegistrationHandler(self)

    def build_account_validity_handler(self):
        return AccountValidityHandler(self)

    def build_cas_handler(self):
        return CasHandler(self)

    def build_saml_handler(self):
        from synapse.handlers.saml_handler import SamlHandler

        return SamlHandler(self)

    def build_event_client_serializer(self):
        return EventClientSerializer(self)

    def build_password_policy_handler(self):
        return PasswordPolicyHandler(self)

    def build_storage(self) -> Storage:
        return Storage(self, self.datastores)

<<<<<<< HEAD
    def build_password_policy_handler(self):
        return PasswordPolicyHandler(self)
=======
    def build_replication_streamer(self) -> ReplicationStreamer:
        return ReplicationStreamer(self)

    def build_replication_data_handler(self):
        return ReplicationDataHandler(self.get_datastore())
>>>>>>> 45c8b1c6

    def remove_pusher(self, app_id, push_key, user_id):
        return self.get_pusherpool().remove_pusher(app_id, push_key, user_id)

    def should_send_federation(self):
        "Should this server be sending federation traffic directly?"
        return self.config.send_federation and (
            not self.config.worker_app
            or self.config.worker_app == "synapse.app.federation_sender"
        )


def _make_dependency_method(depname):
    def _get(hs):
        try:
            return getattr(hs, depname)
        except AttributeError:
            pass

        try:
            builder = getattr(hs, "build_%s" % (depname))
        except AttributeError:
            raise NotImplementedError(
                "%s has no %s nor a builder for it" % (type(hs).__name__, depname)
            )

        # Prevent cyclic dependencies from deadlocking
        if depname in hs._building:
            raise ValueError("Cyclic dependency while building %s" % (depname,))

        hs._building[depname] = 1
        try:
            dep = builder()
            setattr(hs, depname, dep)
        finally:
            del hs._building[depname]

        return dep

    setattr(HomeServer, "get_%s" % (depname), _get)


# Build magic accessors for every dependency
for depname in HomeServer.DEPENDENCIES:
    _make_dependency_method(depname)<|MERGE_RESOLUTION|>--- conflicted
+++ resolved
@@ -208,12 +208,9 @@
         "event_client_serializer",
         "password_policy_handler",
         "storage",
-<<<<<<< HEAD
-        "password_policy_handler",
-=======
         "replication_streamer",
         "replication_data_handler",
->>>>>>> 45c8b1c6
+        "password_policy_handler",
     ]
 
     REQUIRED_ON_MASTER_STARTUP = ["user_directory_handler", "stats_handler"]
@@ -570,22 +567,17 @@
     def build_event_client_serializer(self):
         return EventClientSerializer(self)
 
+    def build_storage(self) -> Storage:
+        return Storage(self, self.datastores)
+
+    def build_replication_streamer(self) -> ReplicationStreamer:
+        return ReplicationStreamer(self)
+
+    def build_replication_data_handler(self):
+        return ReplicationDataHandler(self.get_datastore())
+
     def build_password_policy_handler(self):
         return PasswordPolicyHandler(self)
-
-    def build_storage(self) -> Storage:
-        return Storage(self, self.datastores)
-
-<<<<<<< HEAD
-    def build_password_policy_handler(self):
-        return PasswordPolicyHandler(self)
-=======
-    def build_replication_streamer(self) -> ReplicationStreamer:
-        return ReplicationStreamer(self)
-
-    def build_replication_data_handler(self):
-        return ReplicationDataHandler(self.get_datastore())
->>>>>>> 45c8b1c6
 
     def remove_pusher(self, app_id, push_key, user_id):
         return self.get_pusherpool().remove_pusher(app_id, push_key, user_id)
