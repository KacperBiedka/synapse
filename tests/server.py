import json
import logging
from io import BytesIO

from six import text_type

import attr
from zope.interface import implementer

from twisted.internet import address, threads, udp
from twisted.internet._resolver import SimpleResolverComplexifier
from twisted.internet.defer import Deferred, fail, succeed
from twisted.internet.error import DNSLookupError
from twisted.internet.interfaces import IReactorPluggableNameResolver, IResolverSimple
from twisted.python.failure import Failure
from twisted.test.proto_helpers import MemoryReactorClock
from twisted.web.http import unquote
from twisted.web.http_headers import Headers

from synapse.http.site import SynapseRequest
from synapse.util import Clock

from tests.utils import setup_test_homeserver as _sth

logger = logging.getLogger(__name__)


class TimedOutException(Exception):
    """
    A web query timed out.
    """


@attr.s
class FakeChannel(object):
    """
    A fake Twisted Web Channel (the part that interfaces with the
    wire).
    """

    _reactor = attr.ib()
    result = attr.ib(default=attr.Factory(dict))
    _producer = None

    @property
    def json_body(self):
        if not self.result:
            raise Exception("No result yet.")
        return json.loads(self.result["body"].decode('utf8'))

    @property
    def code(self):
        if not self.result:
            raise Exception("No result yet.")
        return int(self.result["code"])

    @property
    def headers(self):
        if not self.result:
            raise Exception("No result yet.")
        h = Headers()
        for i in self.result["headers"]:
            h.addRawHeader(*i)
        return h

    def writeHeaders(self, version, code, reason, headers):
        self.result["version"] = version
        self.result["code"] = code
        self.result["reason"] = reason
        self.result["headers"] = headers

    def write(self, content):
        assert isinstance(content, bytes), "Should be bytes! " + repr(content)

        if "body" not in self.result:
            self.result["body"] = b""

        self.result["body"] += content

    def registerProducer(self, producer, streaming):
        self._producer = producer
        self.producerStreaming = streaming

        def _produce():
            if self._producer:
                self._producer.resumeProducing()
                self._reactor.callLater(0.1, _produce)

        if not streaming:
            self._reactor.callLater(0.0, _produce)

    def unregisterProducer(self):
        if self._producer is None:
            return

        self._producer = None

    def requestDone(self, _self):
        self.result["done"] = True

    def getPeer(self):
        # We give an address so that getClientIP returns a non null entry,
        # causing us to record the MAU
        return address.IPv4Address("TCP", "127.0.0.1", 3423)

    def getHost(self):
        return None

    @property
    def transport(self):
        return self


class FakeSite:
    """
    A fake Twisted Web Site, with mocks of the extra things that
    Synapse adds.
    """

    server_version_string = b"1"
    site_tag = "test"
    access_logger = logging.getLogger("synapse.access.http.fake")


def make_request(
    reactor,
    method,
    path,
    content=b"",
    access_token=None,
    request=SynapseRequest,
    shorthand=True,
    federation_auth_origin=None,
):
    """
    Make a web request using the given method and path, feed it the
    content, and return the Request and the Channel underneath.

    Args:
        method (bytes/unicode): The HTTP request method ("verb").
        path (bytes/unicode): The HTTP path, suitably URL encoded (e.g.
        escaped UTF-8 & spaces and such).
        content (bytes or dict): The body of the request. JSON-encoded, if
        a dict.
        shorthand: Whether to try and be helpful and prefix the given URL
        with the usual REST API path, if it doesn't contain it.
        federation_auth_origin (bytes|None): if set to not-None, we will add a fake
            Authorization header pretenting to be the given server name.

    Returns:
        Tuple[synapse.http.site.SynapseRequest, channel]
    """
    if not isinstance(method, bytes):
        method = method.encode('ascii')

    if not isinstance(path, bytes):
        path = path.encode('ascii')

    # Decorate it to be the full path, if we're using shorthand
    if shorthand and not path.startswith(b"/_matrix"):
        path = b"/_matrix/client/r0/" + path
        path = path.replace(b"//", b"/")

    if not path.startswith(b"/"):
        path = b"/" + path

    if isinstance(content, text_type):
        content = content.encode('utf8')

    site = FakeSite()
    channel = FakeChannel(reactor)

    req = request(site, channel)
    req.process = lambda: b""
    req.content = BytesIO(content)
    req.postpath = list(map(unquote, path[1:].split(b'/')))

    if access_token:
        req.requestHeaders.addRawHeader(
            b"Authorization", b"Bearer " + access_token.encode('ascii')
        )

    if federation_auth_origin is not None:
        req.requestHeaders.addRawHeader(
            b"Authorization",
            b"X-Matrix origin=%s,key=,sig=" % (federation_auth_origin,),
        )

    if content:
        req.requestHeaders.addRawHeader(b"Content-Type", b"application/json")

    req.requestReceived(method, path, b"1.1")

    return req, channel


def wait_until_result(clock, request, timeout=100):
    """
    Wait until the request is finished.
    """
    clock.run()
    x = 0

    while not request.finished:

        # If there's a producer, tell it to resume producing so we get content
        if request._channel._producer:
            request._channel._producer.resumeProducing()

        x += 1

        if x > timeout:
            raise TimedOutException("Timed out waiting for request to finish.")

        clock.advance(0.1)


def render(request, resource, clock):
    request.render(resource)
    wait_until_result(clock, request)


@implementer(IReactorPluggableNameResolver)
class ThreadedMemoryReactorClock(MemoryReactorClock):
    """
    A MemoryReactorClock that supports callFromThread.
    """

    def __init__(self):
        self._udp = []
        lookups = self.lookups = {}

        @implementer(IResolverSimple)
        class FakeResolver(object):
            def getHostByName(self, name, timeout=None):
                if name not in lookups:
                    return fail(DNSLookupError("OH NO: unknown %s" % (name,)))
                return succeed(lookups[name])

        self.nameResolver = SimpleResolverComplexifier(FakeResolver())
        super(ThreadedMemoryReactorClock, self).__init__()

    def listenUDP(self, port, protocol, interface='', maxPacketSize=8196):
        p = udp.Port(port, protocol, interface, maxPacketSize, self)
        p.startListening()
        self._udp.append(p)
        return p

    def callFromThread(self, callback, *args, **kwargs):
        """
        Make the callback fire in the next reactor iteration.
        """
        d = Deferred()
        d.addCallback(lambda x: callback(*args, **kwargs))
        self.callLater(0, d.callback, True)
        return d


def setup_test_homeserver(cleanup_func, *args, **kwargs):
    """
    Set up a synchronous test server, driven by the reactor used by
    the homeserver.
    """
    d = _sth(cleanup_func, *args, **kwargs).result

    if isinstance(d, Failure):
        d.raiseException()

    # Make the thread pool synchronous.
    clock = d.get_clock()
    pool = d.get_db_pool()

    def runWithConnection(func, *args, **kwargs):
        return threads.deferToThreadPool(
            pool._reactor,
            pool.threadpool,
            pool._runWithConnection,
            func,
            *args,
            **kwargs
        )

    def runInteraction(interaction, *args, **kwargs):
        return threads.deferToThreadPool(
            pool._reactor,
            pool.threadpool,
            pool._runInteraction,
            interaction,
            *args,
            **kwargs
        )

    class ThreadPool:
        """
        Threadless thread pool.
        """

        def start(self):
            pass

        def stop(self):
            pass

        def callInThreadWithCallback(self, onResult, function, *args, **kwargs):
            def _(res):
                if isinstance(res, Failure):
                    onResult(False, res)
                else:
                    onResult(True, res)

            d = Deferred()
            d.addCallback(lambda x: function(*args, **kwargs))
            d.addBoth(_)
            clock._reactor.callLater(0, d.callback, True)
            return d

    clock.threadpool = ThreadPool()

    if pool:
        pool.runWithConnection = runWithConnection
        pool.runInteraction = runInteraction
        pool.threadpool = ThreadPool()
        pool.running = True
    return d


def get_clock():
    clock = ThreadedMemoryReactorClock()
    hs_clock = Clock(clock)
    return (clock, hs_clock)


@attr.s(cmp=False)
class FakeTransport(object):
    """
    A twisted.internet.interfaces.ITransport implementation which sends all its data
    straight into an IProtocol object: it exists to connect two IProtocols together.

    To use it, instantiate it with the receiving IProtocol, and then pass it to the
    sending IProtocol's makeConnection method:

        server = HTTPChannel()
        client.makeConnection(FakeTransport(server, self.reactor))

    If you want bidirectional communication, you'll need two instances.
    """

    other = attr.ib()
    """The Protocol object which will receive any data written to this transport.

    :type: twisted.internet.interfaces.IProtocol
    """

    _reactor = attr.ib()
    """Test reactor

    :type: twisted.internet.interfaces.IReactorTime
    """

    _protocol = attr.ib(default=None)
    """The Protocol which is producing data for this transport. Optional, but if set
    will get called back for connectionLost() notifications etc.
    """

    disconnecting = False
    disconnected = False
    buffer = attr.ib(default=b'')
    producer = attr.ib(default=None)
    autoflush = attr.ib(default=True)

    def getPeer(self):
        return None

    def getHost(self):
        return None

    def loseConnection(self, reason=None):
        if not self.disconnecting:
            logger.info("FakeTransport: loseConnection(%s)", reason)
            self.disconnecting = True
            if self._protocol:
                self._protocol.connectionLost(reason)
            self.disconnected = True

    def abortConnection(self):
        logger.info("FakeTransport: abortConnection()")
        self.loseConnection()

    def pauseProducing(self):
        if not self.producer:
            return

        self.producer.pauseProducing()

    def resumeProducing(self):
        if not self.producer:
            return
        self.producer.resumeProducing()

    def unregisterProducer(self):
        if not self.producer:
            return

        self.producer = None

    def registerProducer(self, producer, streaming):
        self.producer = producer
        self.producerStreaming = streaming

        def _produce():
            d = self.producer.resumeProducing()
            d.addCallback(lambda x: self._reactor.callLater(0.1, _produce))

        if not streaming:
            self._reactor.callLater(0.0, _produce)

    def write(self, byt):
        self.buffer = self.buffer + byt

        # always actually do the write asynchronously. Some protocols (notably the
        # TLSMemoryBIOProtocol) get very confused if a read comes back while they are
        # still doing a write. Doing a callLater here breaks the cycle.
        if self.autoflush:
            self._reactor.callLater(0.0, self.flush)

    def writeSequence(self, seq):
        for x in seq:
            self.write(x)

    def flush(self, maxbytes=None):
        if not self.buffer:
            # nothing to do. Don't write empty buffers: it upsets the
            # TLSMemoryBIOProtocol
            return

        if self.disconnected:
            return

        if getattr(self.other, "transport") is None:
            # the other has no transport yet; reschedule
            if self.autoflush:
                self._reactor.callLater(0.0, self.flush)
            return

        if maxbytes is not None:
            to_write = self.buffer[:maxbytes]
        else:
            to_write = self.buffer

        logger.info("%s->%s: %s", self._protocol, self.other, to_write)

        try:
            self.other.dataReceived(to_write)
        except Exception as e:
            logger.warning("Exception writing to protocol: %s", e)
            return

<<<<<<< HEAD
        self.buffer = self.buffer[len(to_write):]
=======
        self.buffer = self.buffer[len(to_write) :]
>>>>>>> 2e1129b5
        if self.buffer and self.autoflush:
            self._reactor.callLater(0.0, self.flush)<|MERGE_RESOLUTION|>--- conflicted
+++ resolved
@@ -455,10 +455,6 @@
             logger.warning("Exception writing to protocol: %s", e)
             return
 
-<<<<<<< HEAD
-        self.buffer = self.buffer[len(to_write):]
-=======
         self.buffer = self.buffer[len(to_write) :]
->>>>>>> 2e1129b5
         if self.buffer and self.autoflush:
             self._reactor.callLater(0.0, self.flush)