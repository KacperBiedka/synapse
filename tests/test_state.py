# Copyright 2014-2016 OpenMarket Ltd
#
# Licensed under the Apache License, Version 2.0 (the "License");
# you may not use this file except in compliance with the License.
# You may obtain a copy of the License at
#
#     http://www.apache.org/licenses/LICENSE-2.0
#
# Unless required by applicable law or agreed to in writing, software
# distributed under the License is distributed on an "AS IS" BASIS,
# WITHOUT WARRANTIES OR CONDITIONS OF ANY KIND, either express or implied.
# See the License for the specific language governing permissions and
# limitations under the License.
from typing import Collection, Dict, List, Optional
from unittest.mock import Mock

from twisted.internet import defer

from synapse.api.auth import Auth
from synapse.api.constants import EventTypes, Membership
from synapse.api.room_versions import RoomVersions
from synapse.events import make_event_from_dict
from synapse.events.snapshot import EventContext
from synapse.state import StateHandler, StateResolutionHandler

from tests import unittest

from .utils import MockClock, default_config

_next_event_id = 1000


def create_event(
    name=None,
    type=None,
    state_key=None,
    depth=2,
    event_id=None,
    prev_events: Optional[List[str]] = None,
    **kwargs,
):
    global _next_event_id

    if not event_id:
        _next_event_id += 1
        event_id = "$%s:test" % (_next_event_id,)

    if not name:
        if state_key is not None:
            name = "<%s-%s, %s>" % (type, state_key, event_id)
        else:
            name = "<%s, %s>" % (type, event_id)

    d = {
        "event_id": event_id,
        "type": type,
        "sender": "@user_id:example.com",
        "room_id": "!room_id:example.com",
        "depth": depth,
        "prev_events": prev_events or [],
    }

    if state_key is not None:
        d["state_key"] = state_key

    d.update(kwargs)

    event = make_event_from_dict(d)

    return event


class _DummyStore:
    def __init__(self):
        self._event_to_state_group = {}
        self._group_to_state = {}

        self._event_id_to_event = {}

        self._next_group = 1

    async def get_state_groups_ids(self, room_id, event_ids):
        groups = {}
        for event_id in event_ids:
            group = self._event_to_state_group.get(event_id)
            if group:
                groups[group] = self._group_to_state[group]

        return groups

    async def store_state_group(
        self, event_id, room_id, prev_group, delta_ids, current_state_ids
    ):
        state_group = self._next_group
        self._next_group += 1

        self._group_to_state[state_group] = dict(current_state_ids)

        return state_group

    async def get_events(self, event_ids, **kwargs):
        return {
            e_id: self._event_id_to_event[e_id]
            for e_id in event_ids
            if e_id in self._event_id_to_event
        }

    async def get_partial_state_events(
        self, event_ids: Collection[str]
    ) -> Dict[str, bool]:
        return {e: False for e in event_ids}

    async def get_state_group_delta(self, name):
        return None, None

    def register_events(self, events):
        for e in events:
            self._event_id_to_event[e.event_id] = e

    def register_event_context(self, event, context):
        self._event_to_state_group[event.event_id] = context.state_group

    def register_event_id_state_group(self, event_id, state_group):
        self._event_to_state_group[event_id] = state_group

    async def get_room_version_id(self, room_id):
        return RoomVersions.V1.identifier


class DictObj(dict):
    def __init__(self, **kwargs):
        super().__init__(kwargs)
        self.__dict__ = self


class Graph:
    def __init__(self, nodes, edges):
        events = {}
        clobbered = set(events.keys())

        for event_id, fields in nodes.items():
            refs = edges.get(event_id)
            if refs:
                clobbered.difference_update(refs)
                prev_events = [(r, {}) for r in refs]
            else:
                prev_events = []

            events[event_id] = create_event(
                event_id=event_id, prev_events=prev_events, **fields
            )

        self._leaves = clobbered
        self._events = sorted(events.values(), key=lambda e: e.depth)

    def walk(self):
        return iter(self._events)

    def get_leaves(self):
        return (self._events[i] for i in self._leaves)


class StateTestCase(unittest.TestCase):
    def setUp(self):
        self.dummy_store = _DummyStore()
        storage = Mock(main=self.dummy_store, state=self.dummy_store)
        hs = Mock(
            spec_set=[
                "config",
                "get_datastores",
                "get_storage",
                "get_auth",
                "get_state_handler",
                "get_clock",
                "get_state_resolution_handler",
                "get_account_validity_handler",
                "hostname",
            ]
        )
        hs.config = default_config("tesths", True)
<<<<<<< HEAD
        hs.get_datastore.return_value = self.dummy_store
=======
        hs.get_datastores.return_value = Mock(main=self.store)
>>>>>>> e24ff8eb
        hs.get_state_handler.return_value = None
        hs.get_clock.return_value = MockClock()
        hs.get_auth.return_value = Auth(hs)
        hs.get_state_resolution_handler = lambda: StateResolutionHandler(hs)
        hs.get_storage.return_value = storage

        self.state = StateHandler(hs)
        self.event_id = 0

    @defer.inlineCallbacks
    def test_branch_no_conflict(self):
        graph = Graph(
            nodes={
                "START": DictObj(
                    type=EventTypes.Create, state_key="", content={}, depth=1
                ),
                "A": DictObj(type=EventTypes.Message, depth=2),
                "B": DictObj(type=EventTypes.Message, depth=3),
                "C": DictObj(type=EventTypes.Name, state_key="", depth=3),
                "D": DictObj(type=EventTypes.Message, depth=4),
            },
            edges={"A": ["START"], "B": ["A"], "C": ["A"], "D": ["B", "C"]},
        )

        self.dummy_store.register_events(graph.walk())

        context_store: dict[str, EventContext] = {}

        for event in graph.walk():
            context = yield defer.ensureDeferred(
                self.state.compute_event_context(event)
            )
            self.dummy_store.register_event_context(event, context)
            context_store[event.event_id] = context

        ctx_c = context_store["C"]
        ctx_d = context_store["D"]

        prev_state_ids = yield defer.ensureDeferred(ctx_d.get_prev_state_ids())
        self.assertEqual(2, len(prev_state_ids))

        self.assertEqual(ctx_c.state_group, ctx_d.state_group_before_event)
        self.assertEqual(ctx_d.state_group_before_event, ctx_d.state_group)

    @defer.inlineCallbacks
    def test_branch_basic_conflict(self):
        graph = Graph(
            nodes={
                "START": DictObj(
                    type=EventTypes.Create,
                    state_key="",
                    content={"creator": "@user_id:example.com"},
                    depth=1,
                ),
                "A": DictObj(
                    type=EventTypes.Member,
                    state_key="@user_id:example.com",
                    content={"membership": Membership.JOIN},
                    membership=Membership.JOIN,
                    depth=2,
                ),
                "B": DictObj(type=EventTypes.Name, state_key="", depth=3),
                "C": DictObj(type=EventTypes.Name, state_key="", depth=4),
                "D": DictObj(type=EventTypes.Message, depth=5),
            },
            edges={"A": ["START"], "B": ["A"], "C": ["A"], "D": ["B", "C"]},
        )

        self.dummy_store.register_events(graph.walk())

        context_store = {}

        for event in graph.walk():
            context = yield defer.ensureDeferred(
                self.state.compute_event_context(event)
            )
            self.dummy_store.register_event_context(event, context)
            context_store[event.event_id] = context

        # C ends up winning the resolution between B and C

        ctx_c = context_store["C"]
        ctx_d = context_store["D"]

        prev_state_ids = yield defer.ensureDeferred(ctx_d.get_prev_state_ids())
        self.assertSetEqual({"START", "A", "C"}, set(prev_state_ids.values()))

        self.assertEqual(ctx_c.state_group, ctx_d.state_group_before_event)
        self.assertEqual(ctx_d.state_group_before_event, ctx_d.state_group)

    @defer.inlineCallbacks
    def test_branch_have_banned_conflict(self):
        graph = Graph(
            nodes={
                "START": DictObj(
                    type=EventTypes.Create,
                    state_key="",
                    content={"creator": "@user_id:example.com"},
                    depth=1,
                ),
                "A": DictObj(
                    type=EventTypes.Member,
                    state_key="@user_id:example.com",
                    content={"membership": Membership.JOIN},
                    membership=Membership.JOIN,
                    depth=2,
                ),
                "B": DictObj(type=EventTypes.Name, state_key="", depth=3),
                "C": DictObj(
                    type=EventTypes.Member,
                    state_key="@user_id_2:example.com",
                    content={"membership": Membership.BAN},
                    membership=Membership.BAN,
                    depth=4,
                ),
                "D": DictObj(
                    type=EventTypes.Name,
                    state_key="",
                    depth=4,
                    sender="@user_id_2:example.com",
                ),
                "E": DictObj(type=EventTypes.Message, depth=5),
            },
            edges={"A": ["START"], "B": ["A"], "C": ["B"], "D": ["B"], "E": ["C", "D"]},
        )

        self.dummy_store.register_events(graph.walk())

        context_store = {}

        for event in graph.walk():
            context = yield defer.ensureDeferred(
                self.state.compute_event_context(event)
            )
            self.dummy_store.register_event_context(event, context)
            context_store[event.event_id] = context

        # C ends up winning the resolution between C and D because bans win over other
        # changes

        ctx_c = context_store["C"]
        ctx_e = context_store["E"]

        prev_state_ids = yield defer.ensureDeferred(ctx_e.get_prev_state_ids())
        self.assertSetEqual({"START", "A", "B", "C"}, set(prev_state_ids.values()))
        self.assertEqual(ctx_c.state_group, ctx_e.state_group_before_event)
        self.assertEqual(ctx_e.state_group_before_event, ctx_e.state_group)

    @defer.inlineCallbacks
    def test_branch_have_perms_conflict(self):
        userid1 = "@user_id:example.com"
        userid2 = "@user_id2:example.com"

        nodes = {
            "A1": DictObj(
                type=EventTypes.Create,
                state_key="",
                content={"creator": userid1},
                depth=1,
            ),
            "A2": DictObj(
                type=EventTypes.Member,
                state_key=userid1,
                content={"membership": Membership.JOIN},
                membership=Membership.JOIN,
            ),
            "A3": DictObj(
                type=EventTypes.Member,
                state_key=userid2,
                content={"membership": Membership.JOIN},
                membership=Membership.JOIN,
            ),
            "A4": DictObj(
                type=EventTypes.PowerLevels,
                state_key="",
                content={
                    "events": {"m.room.name": 50},
                    "users": {userid1: 100, userid2: 60},
                },
            ),
            "A5": DictObj(type=EventTypes.Name, state_key=""),
            "B": DictObj(
                type=EventTypes.PowerLevels,
                state_key="",
                content={"events": {"m.room.name": 50}, "users": {userid2: 30}},
            ),
            "C": DictObj(type=EventTypes.Name, state_key="", sender=userid2),
            "D": DictObj(type=EventTypes.Message),
        }
        edges = {
            "A2": ["A1"],
            "A3": ["A2"],
            "A4": ["A3"],
            "A5": ["A4"],
            "B": ["A5"],
            "C": ["A5"],
            "D": ["B", "C"],
        }
        self._add_depths(nodes, edges)
        graph = Graph(nodes, edges)

        self.dummy_store.register_events(graph.walk())

        context_store = {}

        for event in graph.walk():
            context = yield defer.ensureDeferred(
                self.state.compute_event_context(event)
            )
            self.dummy_store.register_event_context(event, context)
            context_store[event.event_id] = context

        # B ends up winning the resolution between B and C because power levels
        # win over other changes.

        ctx_b = context_store["B"]
        ctx_d = context_store["D"]

        prev_state_ids = yield defer.ensureDeferred(ctx_d.get_prev_state_ids())
        self.assertSetEqual({"A1", "A2", "A3", "A5", "B"}, set(prev_state_ids.values()))

        self.assertEqual(ctx_b.state_group, ctx_d.state_group_before_event)
        self.assertEqual(ctx_d.state_group_before_event, ctx_d.state_group)

    def _add_depths(self, nodes, edges):
        def _get_depth(ev):
            node = nodes[ev]
            if "depth" not in node:
                prevs = edges[ev]
                depth = max(_get_depth(prev) for prev in prevs) + 1
                node["depth"] = depth
            return node["depth"]

        for n in nodes:
            _get_depth(n)

    @defer.inlineCallbacks
    def test_annotate_with_old_message(self):
        event = create_event(type="test_message", name="event")

        old_state = [
            create_event(type="test1", state_key="1"),
            create_event(type="test1", state_key="2"),
            create_event(type="test2", state_key=""),
        ]

        context = yield defer.ensureDeferred(
            self.state.compute_event_context(event, old_state=old_state)
        )

        prev_state_ids = yield defer.ensureDeferred(context.get_prev_state_ids())
        self.assertCountEqual((e.event_id for e in old_state), prev_state_ids.values())

        current_state_ids = yield defer.ensureDeferred(context.get_current_state_ids())
        self.assertCountEqual(
            (e.event_id for e in old_state), current_state_ids.values()
        )

        self.assertIsNotNone(context.state_group_before_event)
        self.assertEqual(context.state_group_before_event, context.state_group)

    @defer.inlineCallbacks
    def test_annotate_with_old_state(self):
        event = create_event(type="state", state_key="", name="event")

        old_state = [
            create_event(type="test1", state_key="1"),
            create_event(type="test1", state_key="2"),
            create_event(type="test2", state_key=""),
        ]

        context = yield defer.ensureDeferred(
            self.state.compute_event_context(event, old_state=old_state)
        )

        prev_state_ids = yield defer.ensureDeferred(context.get_prev_state_ids())
        self.assertCountEqual((e.event_id for e in old_state), prev_state_ids.values())

        current_state_ids = yield defer.ensureDeferred(context.get_current_state_ids())
        self.assertCountEqual(
            (e.event_id for e in old_state + [event]), current_state_ids.values()
        )

        self.assertIsNotNone(context.state_group_before_event)
        self.assertNotEqual(context.state_group_before_event, context.state_group)
        self.assertEqual(context.state_group_before_event, context.prev_group)
        self.assertEqual({("state", ""): event.event_id}, context.delta_ids)

    @defer.inlineCallbacks
    def test_trivial_annotate_message(self):
        prev_event_id = "prev_event_id"
        event = create_event(
            type="test_message", name="event2", prev_events=[(prev_event_id, {})]
        )

        old_state = [
            create_event(type="test1", state_key="1"),
            create_event(type="test1", state_key="2"),
            create_event(type="test2", state_key=""),
        ]

        group_name = yield defer.ensureDeferred(
            self.dummy_store.store_state_group(
                prev_event_id,
                event.room_id,
                None,
                None,
                {(e.type, e.state_key): e.event_id for e in old_state},
            )
        )
        self.dummy_store.register_event_id_state_group(prev_event_id, group_name)

        context = yield defer.ensureDeferred(self.state.compute_event_context(event))

        current_state_ids = yield defer.ensureDeferred(context.get_current_state_ids())

        self.assertEqual(
            {e.event_id for e in old_state}, set(current_state_ids.values())
        )

        self.assertEqual(group_name, context.state_group)

    @defer.inlineCallbacks
    def test_trivial_annotate_state(self):
        prev_event_id = "prev_event_id"
        event = create_event(
            type="state", state_key="", name="event2", prev_events=[(prev_event_id, {})]
        )

        old_state = [
            create_event(type="test1", state_key="1"),
            create_event(type="test1", state_key="2"),
            create_event(type="test2", state_key=""),
        ]

        group_name = yield defer.ensureDeferred(
            self.dummy_store.store_state_group(
                prev_event_id,
                event.room_id,
                None,
                None,
                {(e.type, e.state_key): e.event_id for e in old_state},
            )
        )
        self.dummy_store.register_event_id_state_group(prev_event_id, group_name)

        context = yield defer.ensureDeferred(self.state.compute_event_context(event))

        prev_state_ids = yield defer.ensureDeferred(context.get_prev_state_ids())

        self.assertEqual({e.event_id for e in old_state}, set(prev_state_ids.values()))

        self.assertIsNotNone(context.state_group)

    @defer.inlineCallbacks
    def test_resolve_message_conflict(self):
        prev_event_id1 = "event_id1"
        prev_event_id2 = "event_id2"
        event = create_event(
            type="test_message",
            name="event3",
            prev_events=[(prev_event_id1, {}), (prev_event_id2, {})],
        )

        creation = create_event(type=EventTypes.Create, state_key="")

        old_state_1 = [
            creation,
            create_event(type="test1", state_key="1"),
            create_event(type="test1", state_key="2"),
            create_event(type="test2", state_key=""),
        ]

        old_state_2 = [
            creation,
            create_event(type="test1", state_key="1"),
            create_event(type="test3", state_key="2"),
            create_event(type="test4", state_key=""),
        ]

        self.dummy_store.register_events(old_state_1)
        self.dummy_store.register_events(old_state_2)

        context = yield self._get_context(
            event, prev_event_id1, old_state_1, prev_event_id2, old_state_2
        )

        current_state_ids = yield defer.ensureDeferred(context.get_current_state_ids())

        self.assertEqual(len(current_state_ids), 6)

        self.assertIsNotNone(context.state_group)

    @defer.inlineCallbacks
    def test_resolve_state_conflict(self):
        prev_event_id1 = "event_id1"
        prev_event_id2 = "event_id2"
        event = create_event(
            type="test4",
            state_key="",
            name="event",
            prev_events=[(prev_event_id1, {}), (prev_event_id2, {})],
        )

        creation = create_event(type=EventTypes.Create, state_key="")

        old_state_1 = [
            creation,
            create_event(type="test1", state_key="1"),
            create_event(type="test1", state_key="2"),
            create_event(type="test2", state_key=""),
        ]

        old_state_2 = [
            creation,
            create_event(type="test1", state_key="1"),
            create_event(type="test3", state_key="2"),
            create_event(type="test4", state_key=""),
        ]

        store = _DummyStore()
        store.register_events(old_state_1)
        store.register_events(old_state_2)
        self.dummy_store.get_events = store.get_events

        context = yield self._get_context(
            event, prev_event_id1, old_state_1, prev_event_id2, old_state_2
        )

        current_state_ids = yield defer.ensureDeferred(context.get_current_state_ids())

        self.assertEqual(len(current_state_ids), 6)

        self.assertIsNotNone(context.state_group)

    @defer.inlineCallbacks
    def test_standard_depth_conflict(self):
        prev_event_id1 = "event_id1"
        prev_event_id2 = "event_id2"
        event = create_event(
            type="test4",
            name="event",
            prev_events=[(prev_event_id1, {}), (prev_event_id2, {})],
        )

        member_event = create_event(
            type=EventTypes.Member,
            state_key="@user_id:example.com",
            content={"membership": Membership.JOIN},
        )

        power_levels = create_event(
            type=EventTypes.PowerLevels,
            state_key="",
            content={"users": {"@foo:bar": "100", "@user_id:example.com": "100"}},
        )

        creation = create_event(
            type=EventTypes.Create, state_key="", content={"creator": "@foo:bar"}
        )

        old_state_1 = [
            creation,
            power_levels,
            member_event,
            create_event(type="test1", state_key="1", depth=1),
        ]

        old_state_2 = [
            creation,
            power_levels,
            member_event,
            create_event(type="test1", state_key="1", depth=2),
        ]

        store = _DummyStore()
        store.register_events(old_state_1)
        store.register_events(old_state_2)
        self.dummy_store.get_events = store.get_events

        context = yield self._get_context(
            event, prev_event_id1, old_state_1, prev_event_id2, old_state_2
        )

        current_state_ids = yield defer.ensureDeferred(context.get_current_state_ids())

        self.assertEqual(old_state_2[3].event_id, current_state_ids[("test1", "1")])

        # Reverse the depth to make sure we are actually using the depths
        # during state resolution.

        old_state_1 = [
            creation,
            power_levels,
            member_event,
            create_event(type="test1", state_key="1", depth=2),
        ]

        old_state_2 = [
            creation,
            power_levels,
            member_event,
            create_event(type="test1", state_key="1", depth=1),
        ]

        store.register_events(old_state_1)
        store.register_events(old_state_2)

        context = yield self._get_context(
            event, prev_event_id1, old_state_1, prev_event_id2, old_state_2
        )

        current_state_ids = yield defer.ensureDeferred(context.get_current_state_ids())

        self.assertEqual(old_state_1[3].event_id, current_state_ids[("test1", "1")])

    @defer.inlineCallbacks
    def _get_context(
        self, event, prev_event_id_1, old_state_1, prev_event_id_2, old_state_2
    ):
        sg1 = yield defer.ensureDeferred(
            self.dummy_store.store_state_group(
                prev_event_id_1,
                event.room_id,
                None,
                None,
                {(e.type, e.state_key): e.event_id for e in old_state_1},
            )
        )
        self.dummy_store.register_event_id_state_group(prev_event_id_1, sg1)

        sg2 = yield defer.ensureDeferred(
            self.dummy_store.store_state_group(
                prev_event_id_2,
                event.room_id,
                None,
                None,
                {(e.type, e.state_key): e.event_id for e in old_state_2},
            )
        )
        self.dummy_store.register_event_id_state_group(prev_event_id_2, sg2)

        result = yield defer.ensureDeferred(self.state.compute_event_context(event))
        return result<|MERGE_RESOLUTION|>--- conflicted
+++ resolved
@@ -178,11 +178,7 @@
             ]
         )
         hs.config = default_config("tesths", True)
-<<<<<<< HEAD
-        hs.get_datastore.return_value = self.dummy_store
-=======
-        hs.get_datastores.return_value = Mock(main=self.store)
->>>>>>> e24ff8eb
+        hs.get_datastores.return_value = Mock(main=self.dummy_store)
         hs.get_state_handler.return_value = None
         hs.get_clock.return_value = MockClock()
         hs.get_auth.return_value = Auth(hs)
